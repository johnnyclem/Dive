--- conflicted
+++ resolved
@@ -11,12 +11,9 @@
     openaiCompatibleModelList: (apiKey: string, baseURL: string) => Promise<string[]>
     anthropicModelList: (apiKey: string, baseURL: string) => Promise<string[]>
     ollamaModelList: (baseURL: string) => Promise<string[]>
-<<<<<<< HEAD
     showSelectionContextMenu: () => Promise<void>
     showInputContextMenu: () => Promise<void>
-=======
     checkNewVersion: () => Promise<string>
     getHotkeyMap: () => Promise<Record<string, any>>
->>>>>>> 6b289681
   }
 }