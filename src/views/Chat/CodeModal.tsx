import React, { useRef, useEffect, useCallback, useState } from "react"
import { PrismAsyncLight as SyntaxHighlighter } from "react-syntax-highlighter"
import { tomorrow, darcula } from 'react-syntax-highlighter/dist/esm/styles/prism'
import { themeAtom } from '../../atoms/themeState'
import { useAtom, useAtomValue, useSetAtom } from 'jotai'
import { codeStreamingAtom, updateStreamingCodeAtom } from '../../atoms/codeStreaming'
import { useTranslation } from "react-i18next"
import CodePreview from "./CodePreview"

type TabType = "code" | "preview"

const supportedPreviewLanguage = [
  "mermaid",
  "html",
  "svg",
  "xml",
]

const CodeModal = () => {
  const [theme] = useAtom(themeAtom)
  const codeModalRef = useRef<HTMLDivElement>(null)
  const { t } = useTranslation()
  const [activeTab, setActiveTab] = useState<TabType>("code")

  const { streamingCode } = useAtomValue(codeStreamingAtom)
  const code = streamingCode?.code || ""
  const updateStreamingCode = useSetAtom(updateStreamingCodeAtom)

  const scrollCodeToBottom = useCallback(() => {
    if (codeModalRef.current) {
      const pre = codeModalRef.current.querySelector("pre")
      if (pre) {
        pre.scrollTop = pre.scrollHeight
      }
    }
  }, [])

  useEffect(() => {
    scrollCodeToBottom()
    setActiveTab("code")
  }, [streamingCode])

  const copyToClipboard = async (text: string) => {
    try {
      await navigator.clipboard.writeText(text)
    } catch (err) {
      console.error('Failed to copy text: ', err)
    }
  }

  if (!streamingCode || !streamingCode.code)
    return null

  return (
    <div className="code-modal">
      <div className="code-modal-content">
        <div className="code-modal-header">
          <span className="language">{streamingCode?.language}</span>
          <div className="header-right">
            {supportedPreviewLanguage.includes(streamingCode?.language || "") && (
              <div className="code-modal-tabs">
                <button 
                  className={`tab-btn ${activeTab === "code" ? "active" : ""}`}
                  onClick={() => setActiveTab("code")}
                >
                  Code
                </button>
                <button 
                  className={`tab-btn ${activeTab === "preview" ? "active" : ""}`}
                  onClick={() => setActiveTab("preview")}
                >
                  Preview
                </button>
              </div>
            )}
            <button 
              className="close-btn"
              onClick={() => updateStreamingCode({ code: "", language: "" })}
            >
              ×
            </button>
          </div>
        </div>
        <div className="code-modal-body" ref={codeModalRef}>
<<<<<<< HEAD
          <SyntaxHighlighter
            language={streamingCode?.language.toLowerCase() || ""}
            style={theme === "dark" ? tomorrow : darcula}
            showLineNumbers={true}
            customStyle={{
              margin: 0,
              height: '100%',
              background: 'transparent'
            }}
            codeTagProps={{
              style: {
                fontSize: '14px',
                lineHeight: '1.5'
              }
            }}
          >
            {code}
          </SyntaxHighlighter>
=======
          {activeTab === "code" && (
            <SyntaxHighlighter
              language={streamingCode?.language.toLowerCase() || ""}
              style={colorScheme === "dark" ? tomorrow : oneLight}
              showLineNumbers={true}
              customStyle={{
                margin: 0,
                height: '100%',
                background: 'transparent'
              }}
              codeTagProps={{
                style: {
                  fontSize: '14px',
                  lineHeight: '1.5'
                }
              }}
            >
              {code}
            </SyntaxHighlighter>
          )}
          {activeTab === "preview" && (
            <CodePreview language={streamingCode?.language || ""} code={code} />
          )}
>>>>>>> 93086906
        </div>
        <div className="code-modal-footer">
          <button 
            className="copy-btn"
            onClick={() => copyToClipboard(code)}
          >
            {t("chat.copyCode")}
          </button>
        </div>
      </div>
    </div>
  )
}

export default React.memo(CodeModal) <|MERGE_RESOLUTION|>--- conflicted
+++ resolved
@@ -82,30 +82,10 @@
           </div>
         </div>
         <div className="code-modal-body" ref={codeModalRef}>
-<<<<<<< HEAD
-          <SyntaxHighlighter
-            language={streamingCode?.language.toLowerCase() || ""}
-            style={theme === "dark" ? tomorrow : darcula}
-            showLineNumbers={true}
-            customStyle={{
-              margin: 0,
-              height: '100%',
-              background: 'transparent'
-            }}
-            codeTagProps={{
-              style: {
-                fontSize: '14px',
-                lineHeight: '1.5'
-              }
-            }}
-          >
-            {code}
-          </SyntaxHighlighter>
-=======
           {activeTab === "code" && (
             <SyntaxHighlighter
               language={streamingCode?.language.toLowerCase() || ""}
-              style={colorScheme === "dark" ? tomorrow : oneLight}
+              style={theme === "dark" ? tomorrow : darcula}
               showLineNumbers={true}
               customStyle={{
                 margin: 0,
@@ -125,7 +105,6 @@
           {activeTab === "preview" && (
             <CodePreview language={streamingCode?.language || ""} code={code} />
           )}
->>>>>>> 93086906
         </div>
         <div className="code-modal-footer">
           <button 
