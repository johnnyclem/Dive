--- conflicted
+++ resolved
@@ -9,11 +9,8 @@
 import { openOverlayAtom } from "../atoms/layerState"
 import useHotkeyEvent from "../hooks/useHotkeyEvent"
 import Textarea from "../components/WrappedTextarea"
-<<<<<<< HEAD
 import Tooltip from "../components/Tooltip"
-=======
 import { loadToolsAtom, toolsAtom } from "../atoms/toolState"
->>>>>>> 7a110db4
 
 const formatFileSize = (bytes: number) => {
   if (bytes === 0)
@@ -32,24 +29,15 @@
   const [uploadedFiles, setUploadedFiles] = useState<File[]>([])
   const fileInputRef = useRef<HTMLInputElement>(null)
   const updateStreamingCode = useSetAtom(codeStreamingAtom)
-<<<<<<< HEAD
   const histories = useAtomValue(historiesAtom)
   const loadHistories = useSetAtom(loadHistoriesAtom)
   const hasConfig = useAtomValue(hasConfigAtom)
-=======
-  const [histories] = useAtom(historiesAtom)
-  const loadHistories = useSetAtom(loadHistoriesAtom)
-  const [hasConfig] = useAtom(hasConfigAtom)
->>>>>>> 7a110db4
   const isComposing = useRef(false)
   const openOverlay = useSetAtom(openOverlayAtom)
   const textareaRef = useRef<HTMLTextAreaElement>(null)
-<<<<<<< HEAD
-  const hasActiveConfig = useAtomValue(hasActiveConfigAtom)
-=======
   const loadTools = useSetAtom(loadToolsAtom)
   const tools = useAtomValue(toolsAtom)
->>>>>>> 7a110db4
+  const hasActiveConfig = useAtomValue(hasActiveConfigAtom)
 
   useEffect(() => {
     loadTools()
@@ -96,19 +84,7 @@
         return
       }
 
-<<<<<<< HEAD
       handleSubmit(e)
-=======
-      e.preventDefault()
-      if (message.trim() || uploadedFiles.length > 0) {
-        navigate("/chat", {
-          state: {
-            initialMessage: message,
-            files: uploadedFiles
-          }
-        })
-      }
->>>>>>> 7a110db4
     }
   }
 
