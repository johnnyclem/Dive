import { useAtom } from "jotai"
import { useTranslation } from "react-i18next"
import Select from "../../components/Select"
import { closeOverlayAtom } from "../../atoms/layerState"
<<<<<<< HEAD
import React, { useEffect, useState } from "react"
=======
import React, { useState, useEffect } from "react"
>>>>>>> b361c9aa
import ThemeSwitch from "../../components/ThemeSwitch"
import Switch from "../../components/Switch"

const System = () => {
  const { t, i18n } = useTranslation()
  const [, closeOverlay] = useAtom(closeOverlayAtom)
  const [language, setLanguage] = useState(i18n.language)
  const [autoLaunch, setAutoLaunch] = useState(false)

  useEffect(() => {
    window.ipcRenderer.getAutoLaunch().then(setAutoLaunch)
  }, [])

  const handleAutoLaunchChange = (value: boolean) => {
    setAutoLaunch(value)
    window.ipcRenderer.setAutoLaunch(value)
  }

  const languageOptions = [
    { label: "繁體中文", value: "zh-TW" },
    { label: "简体中文", value: "zh-CN" },
    { label: "English", value: "en" },
  ]

  const onClose = () => {
    closeOverlay("System")
  }

  const handleLanguageChange = async (value: string) => {
    setLanguage(value)
    await i18n.changeLanguage(value)
    setDefaultInstructions()
  }

  const setDefaultInstructions = async () => {
    try {
      const response = await fetch("/api/config/customrules")
      const data = await response.json()
      if (data.success && data.rules === "") {
        const response = await fetch("/api/config/customrules", {
          method: "POST",
          body: t("system.defaultInstructions")
        })
      }
    } catch (error) {
      console.error("Failed to fetch custom rules:", error)
    }
  }

  return (
    <div className="system-page overlay-page">
      <button
        className="close-btn"
        onClick={onClose}
      >
        <svg width="24" height="24" viewBox="0 0 24 24" fill="none" stroke="currentColor" strokeWidth="2" strokeLinecap="round" strokeLinejoin="round">
          <line x1="18" y1="6" x2="6" y2="18"></line>
          <line x1="6" y1="6" x2="18" y2="18"></line>
        </svg>
      </button>
      <div className="system-container">
        <div className="system-header">
          <div>
            <h1>{t("system.title")}</h1>
          </div>
        </div>
        <div className="system-content">
          <div className="system-list-section">
            <div className="system-list-content">
              <span className="system-list-name">{t("system.language")}：</span>
            </div>
            <div className="system-list-switch-container">
              <Select
                options={languageOptions}
                value={language}
                onSelect={(value) => handleLanguageChange(value)}
                align="end"
              />
            </div>
          </div>
          <div className="system-list-section">
            <div className="system-list-content">
              <span className="system-list-name">{t("system.theme")}：</span>
            </div>
            <div className="system-list-switch-container">
              <ThemeSwitch />
            </div>
          </div>

          <div className="system-list-section">
            <div className="system-list-content">
              <span className="system-list-name">{t("system.autoLaunch")}：</span>
            </div>
            <div className="system-list-switch-container">
              <Switch
                checked={autoLaunch}
                onChange={e => handleAutoLaunchChange(e.target.checked)}
              />
            </div>
          </div>
        </div>
      </div>
    </div>
  )
}

export default React.memo(System)<|MERGE_RESOLUTION|>--- conflicted
+++ resolved
@@ -2,11 +2,8 @@
 import { useTranslation } from "react-i18next"
 import Select from "../../components/Select"
 import { closeOverlayAtom } from "../../atoms/layerState"
-<<<<<<< HEAD
-import React, { useEffect, useState } from "react"
-=======
 import React, { useState, useEffect } from "react"
->>>>>>> b361c9aa
+
 import ThemeSwitch from "../../components/ThemeSwitch"
 import Switch from "../../components/Switch"
 
