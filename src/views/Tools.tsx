--- conflicted
+++ resolved
@@ -1,21 +1,18 @@
 import React, { useEffect, useState, useRef, useMemo } from "react"
 import { useTranslation } from "react-i18next"
-<<<<<<< HEAD
-import Toast from "../components/Toast"
-import { useAtom, useSetAtom } from "jotai"
-=======
 import { useAtom } from "jotai"
->>>>>>> ddb88460
 import { showToastAtom } from "../atoms/toastState"
 import CodeMirror, { EditorView } from "@uiw/react-codemirror"
 import { json } from "@codemirror/lang-json"
 import { linter, lintGutter } from "@codemirror/lint"
-// @ts-ignore
-import jsonlint from "jsonlint-mod"
 import { themeAtom } from "../atoms/themeState"
 import { chatIdAtom } from "../atoms/chatState"
 import { useNavigate } from "react-router-dom"
 import { sidebarVisibleAtom, toolsVisibleAtom } from "../atoms/sidebarState"
+
+// @ts-ignore
+import jsonlint from "jsonlint-mod"
+
 interface SubTool {
   name: string
   description?: string
@@ -192,14 +189,8 @@
   const [isLoading, setIsLoading] = useState(false)
   const [showAddModal, setShowAddModal] = useState(false)
   const [, showToast] = useAtom(showToastAtom)
-<<<<<<< HEAD
   const navigate = useNavigate()
   const [chatId] = useAtom(chatIdAtom)
-
-  useEffect(() => {
-    setIsSidebarVisible(true)
-    setToolsVisible(true)
-=======
   const toolsCacheRef = useRef<ToolsCache>({})
 
   useEffect(() => {
@@ -208,7 +199,8 @@
       toolsCacheRef.current = JSON.parse(cachedTools)
     }
     
->>>>>>> ddb88460
+    setIsSidebarVisible(true)
+    setToolsVisible(true)
     fetchTools()
     fetchMCPConfig()
 
@@ -380,7 +372,6 @@
     setShowAddModal(false)
   }
 
-<<<<<<< HEAD
   const onClose = () => {
     setToolsVisible(false)
     navigate(`${chatId ? `/chat/${chatId}` : "/"}`)
@@ -397,7 +388,7 @@
       window.removeEventListener("keydown", handleKeydown);
     }
   }, [])
-=======
+
   const sortedTools = useMemo(() => {
     const configOrder = mcpConfig.mcpServers ? Object.keys(mcpConfig.mcpServers) : []
     const toolMap = new Map(tools.map(tool => [tool.name, tool]))
@@ -429,7 +420,6 @@
       }
     })
   }, [tools, mcpConfig.mcpServers])
->>>>>>> ddb88460
 
   return (
     <div className="tools-page">
