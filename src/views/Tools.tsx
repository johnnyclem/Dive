import React, { useEffect, useState, useRef, useMemo } from "react"
import { useTranslation } from "react-i18next"
import { useAtom } from "jotai"
import { showToastAtom } from "../atoms/toastState"

interface SubTool {
  name: string
  description?: string
  enabled: boolean
}

interface Tool {
  name: string
  description?: string
  icon?: string
  tools?: SubTool[]
  enabled: boolean
}

interface ConfigModalProps {
  title: string
  subtitle?: string
  config: Record<string, any>
  onSubmit: (config: Record<string, any>) => void
  onCancel: () => void
}

interface ToolsCache {
  [key: string]: {
    description: string
    icon?: string
    subTools: {
      name: string
      description: string
    }[]
  }
}

const ConfigModal: React.FC<ConfigModalProps> = ({
  title,
  subtitle,
  config,
  onSubmit,
  onCancel
}) => {
  const { t } = useTranslation()
  const [jsonString, setJsonString] = useState(JSON.stringify(config, null, 2))
  const [isSubmitting, setIsSubmitting] = useState(false)
  const [, showToast] = useAtom(showToastAtom)

  const handleSubmit = async (e: React.FormEvent) => {
    e.preventDefault()
    
    try {
      let processedJsonString = jsonString.trim()
      if (!processedJsonString.startsWith('{')) {
        processedJsonString = `{${processedJsonString}}`
      }
      
      const parsedConfig = JSON.parse(processedJsonString)
      setIsSubmitting(true)
      await onSubmit(parsedConfig)
    } catch (err) {
      if (err instanceof SyntaxError) {
        showToast({
          message: t("tools.invalidJson"),
          type: "error"
        })
      }
    } finally {
      setIsSubmitting(false)
    }
  }

  return (
    <div className="modal-overlay">
      <div className="modal-content">
        <div className="modal-header">
          <h2>{title}</h2>
          <button 
            className="close-btn"
            onClick={onCancel}
          >
            ×
          </button>
        </div>
        <form onSubmit={handleSubmit} className="config-form">
          {subtitle && <p className="subtitle">{subtitle}</p>}
          <textarea
            value={jsonString}
            onChange={e => setJsonString(e.target.value)}
            className="config-textarea"
            rows={20}
          />
          <div className="form-actions">
            <button 
              type="button" 
              onClick={onCancel} 
              className="cancel-btn"
              disabled={isSubmitting}
            >
              {t("tools.cancel")}
            </button>
            <button 
              type="submit" 
              className="submit-btn"
              disabled={isSubmitting}
            >
              {isSubmitting ? (
                <div className="loading-spinner"></div>
              ) : t("tools.save")}
            </button>
          </div>
        </form>
      </div>
    </div>
  )
}

const Tools = () => {
  const { t } = useTranslation()
  const [tools, setTools] = useState<Tool[]>([])
  const [showConfigModal, setShowConfigModal] = useState(false)
  const [mcpConfig, setMcpConfig] = useState<Record<string, any>>({})
  const [isLoading, setIsLoading] = useState(false)
  const [showAddModal, setShowAddModal] = useState(false)
  const [, showToast] = useAtom(showToastAtom)
  const toolsCacheRef = useRef<ToolsCache>({})

  useEffect(() => {
    const cachedTools = localStorage.getItem("toolsCache")
    if (cachedTools) {
      toolsCacheRef.current = JSON.parse(cachedTools)
    }
    
    fetchTools()
    fetchMCPConfig()
  }, [])

  const fetchTools = async () => {
    try {
      const response = await fetch("/api/tools")
      const data = await response.json()

      if (data.success) {
        setTools(data.tools)
        
        const newCache: ToolsCache = {}
        data.tools.forEach((tool: Tool) => {
          newCache[tool.name] = {
            description: tool.description || '',
            icon: tool.icon,
            subTools: tool.tools?.map(subTool => ({
              name: subTool.name,
              description: subTool.description || ''
            })) || []
          }
        })
        
        toolsCacheRef.current = {...toolsCacheRef.current, ...newCache}
        localStorage.setItem("toolsCache", JSON.stringify(toolsCacheRef.current))
      } else {
        showToast({
          message: data.message || t("tools.fetchFailed"),
          type: "error"
        })
      }
    } catch (error) {
      showToast({
        message: error instanceof Error ? error.message : t("tools.fetchFailed"),
        type: "error"
      })
    }
  }

  const updateMCPConfig = async (newConfig: Record<string, any> | string) => {
    return await fetch("/api/config/mcpserver", {
      method: "POST",
      headers: {
        "Content-Type": "application/json",
      },
      body: typeof newConfig === "string" ? newConfig : JSON.stringify(newConfig),
    })
      .then(async (response) => await response.json())
      .catch((error) => {
        showToast({
          message: error instanceof Error ? error.message : t("tools.configFetchFailed"),
          type: "error"
        })
      })
  }

  const fetchMCPConfig = async () => {
    try {
      const response = await fetch("/api/config/mcpserver")
      const data = await response.json()
      if (data.success) {
        setMcpConfig(data.config || {})
      } else {
        showToast({
          message: data.message || t("tools.configFetchFailed"),
          type: "error"
        })
      }
    } catch (error) {
    }
  }
<<<<<<< HEAD
=======
  
  const updateMCPConfig = async (newConfig: Record<string, any> | string) => {
      return fetch("/api/config/mcpserver", {
        method: "POST",
        headers: {
          "Content-Type": "application/json",
        },
        body: typeof newConfig === "string" ? newConfig : JSON.stringify(newConfig),
      })
        .then(response => response.json())
  }
  
  const handleUpdateConfigResponse = (data: { errors: { error: string; serverName: string }[] }) => {
    if (data.errors && data.errors.length && Array.isArray(data.errors)) {
      data.errors.forEach(({ error, serverName }: { error: string; serverName: string }) => {
        showToast({
          message: t("tools.updateFailed", { serverName, error }),
          type: "error",
          closable: true
        })
      })
    } else {
      showToast({
        message: t("tools.saveSuccess"),
        type: "success"
      })
    }
  }
>>>>>>> e5094b11

  const handleConfigSubmit = async (newConfig: Record<string, any>) => {
    try {
      const filledConfig = await window.ipcRenderer.fillPathToConfig(JSON.stringify(newConfig))
      const data = await updateMCPConfig(filledConfig)
      if (data.success) {
        setMcpConfig(newConfig)
        setShowConfigModal(false)
        fetchTools()
        handleUpdateConfigResponse(data)
      }
    } catch (error) {
      console.error("Failed to update MCP config:", error)
      showToast({
        message: t("tools.saveFailed"),
        type: "error"
      })
    }
  }

  const toggleTool = async (tool: Tool) => {
    try {
      setIsLoading(true)
      const currentEnabled = tool.enabled

      const newConfig = JSON.parse(JSON.stringify(mcpConfig))
      newConfig.mcpServers[tool.name].enabled = !currentEnabled

      const data = await updateMCPConfig(newConfig)
      if (data.success) {
        setMcpConfig(newConfig)
        await fetchTools()
        handleUpdateConfigResponse(data)
      }
    } catch (error) {
      showToast({
        message: error instanceof Error ? error.message : t("tools.toggleFailed"),
        type: "error"
      })
    } finally {
      setIsLoading(false)
    }
  }

  const toggleToolSection = (index: number) => {
    const toolElement = document.getElementById(`tool-${index}`)
    toolElement?.classList.toggle("expanded")
  }

  const handleOpenConfigFolder = async () => {
    window.ipcRenderer.openScriptsDir()
  }

  const handleAddSubmit = async (newConfig: Record<string, any>) => {
    let mergedConfig = mcpConfig
    const configKeys = Object.keys(newConfig)
    if (configKeys.includes("mcpServers")) {
      mergedConfig.mcpServers = { ...mergedConfig.mcpServers, ...newConfig.mcpServers }
    }
    
    mergedConfig.mcpServers = configKeys.reduce((acc, key) => {
      if ("command" in newConfig[key] && "args" in newConfig[key]) {
        acc[key] = { ...(mergedConfig.mcpServers[key] || {}), ...newConfig[key] }
      }
      return acc
    }, mergedConfig.mcpServers)
    
    mergedConfig.mcpServers = Object.keys(mergedConfig.mcpServers).reduce((acc, key) => {
      if (!("enabled" in acc[key])) {
        acc[key].enabled = true
      }
      return acc
    }, mergedConfig.mcpServers)

    await handleConfigSubmit(mergedConfig)
    setShowAddModal(false)
  }

  const sortedTools = useMemo(() => {
    const configOrder = mcpConfig.mcpServers ? Object.keys(mcpConfig.mcpServers) : []
    const toolMap = new Map(tools.map(tool => [tool.name, tool]))
    
    return configOrder.map(name => {
      if (toolMap.has(name)) {
        return toolMap.get(name)!
      }
      
      const cachedTool = toolsCacheRef.current[name]
      if (cachedTool) {
        return {
          name,
          description: cachedTool.description,
          icon: cachedTool.icon,
          enabled: false,
          tools: cachedTool.subTools.map(subTool => ({
            name: subTool.name,
            description: subTool.description,
            enabled: false
          }))
        }
      }
      
      return {
        name,
        description: "",
        enabled: false
      }
    })
  }, [tools, mcpConfig.mcpServers])

  return (
    <div className="tools-page">
      <div className="tools-container">
        <div className="tools-header">
          <div>
            <h1>{t("tools.title")}</h1>
            <p className="subtitle">{t("tools.subtitle")}</p>
          </div>
          <div className="header-actions">
            <button 
              className="add-btn"
              onClick={() => setShowAddModal(true)}
            >
              <svg width="16" height="16" viewBox="0 0 24 24">
                <path d="M19 13h-6v6h-2v-6H5v-2h6V5h2v6h6v2z"/>
              </svg>
              {t("tools.addServer")}
            </button>
            <button 
              className="edit-btn"
              onClick={() => setShowConfigModal(true)}
            >
              {t("tools.editConfig")}
            </button>
            <button 
              className="folder-btn"
              onClick={handleOpenConfigFolder}
            >
              <svg width="16" height="16" viewBox="0 0 24 24">
                <path d="M20 6h-8l-2-2H4c-1.1 0-1.99.9-1.99 2L2 18c0 1.1.9 2 2 2h16c1.1 0 2-.9 2-2V8c0-1.1-.9-2-2-2zm0 12H4V8h16v10z"/>
              </svg>
              {t("tools.openConfigFolder")}
            </button>
          </div>
        </div>

        <div className="tools-list">
          {sortedTools.map((tool, index) => (
            <div key={index} id={`tool-${index}`} onClick={() => toggleToolSection(index)} className="tool-section">
              <div className="tool-header">
                <div className="tool-header-content">
                  {tool.icon ? (
                    <img src={tool.icon} alt="" />
                  ) : (
                    <svg width="20" height="20" viewBox="0 0 24 24">
                      <path d="M22.7 19l-9.1-9.1c.9-2.3.4-5-1.5-6.9-2-2-5-2.4-7.4-1.3L9 6 6 9 1.6 4.7C.4 7.1.9 10.1 2.9 12.1c1.9 1.9 4.6 2.4 6.9 1.5l9.1 9.1c.4.4 1 .4 1.4 0l2.3-2.3c.5-.4.5-1.1.1-1.4z"/>
                    </svg>
                  )}
                  <span className="tool-name">{tool.name}</span>
                </div>
                <label onClick={(e) => e.stopPropagation()} className="switch">
                  <input
                    type="checkbox"
                    checked={tool.enabled}
                    onChange={() => toggleTool(tool)}
                  />
                  <span className="slider round"></span>
                </label>
                <span className="tool-toggle">▼</span>
              </div>
              <div className="tool-content">
                {tool.description && (
                  <div className="tool-description">{tool.description}</div>
                )}
                {tool.tools && (
                  <div className="sub-tools">
                    {tool.tools.map((subTool, subIndex) => (
                      <div key={subIndex} className="sub-tool">
                        <div className="sub-tool-content">
                          <div className="sub-tool-name">{subTool.name}</div>
                          {subTool.description && (
                            <div className="sub-tool-description">
                              {subTool.description}
                            </div>
                          )}
                        </div>
                      </div>
                    ))}
                  </div>
                )}
              </div>
            </div>
          ))}
        </div>
      </div>

      {isLoading && (
        <div className="global-loading-overlay">
          <div className="loading-spinner"></div>
        </div>
      )}

      {showConfigModal && (
        <ConfigModal
          title={t("tools.configTitle")}
          config={mcpConfig}
          onSubmit={handleConfigSubmit}
          onCancel={() => setShowConfigModal(false)}
        />
      )}

      {showAddModal && (
        <ConfigModal
          title={t("tools.addServerTitle")}
          subtitle={t("tools.addServerSubtitle")}
          config={{}}
          onSubmit={handleAddSubmit}
          onCancel={() => setShowAddModal(false)}
        />
      )}
    </div>
  )
}

export default React.memo(Tools) <|MERGE_RESOLUTION|>--- conflicted
+++ resolved
@@ -205,19 +205,6 @@
     } catch (error) {
     }
   }
-<<<<<<< HEAD
-=======
-  
-  const updateMCPConfig = async (newConfig: Record<string, any> | string) => {
-      return fetch("/api/config/mcpserver", {
-        method: "POST",
-        headers: {
-          "Content-Type": "application/json",
-        },
-        body: typeof newConfig === "string" ? newConfig : JSON.stringify(newConfig),
-      })
-        .then(response => response.json())
-  }
   
   const handleUpdateConfigResponse = (data: { errors: { error: string; serverName: string }[] }) => {
     if (data.errors && data.errors.length && Array.isArray(data.errors)) {
@@ -235,7 +222,6 @@
       })
     }
   }
->>>>>>> e5094b11
 
   const handleConfigSubmit = async (newConfig: Record<string, any>) => {
     try {
