--- conflicted
+++ resolved
@@ -300,12 +300,7 @@
   padding: 10px 15px;
   border-radius: 18px;
   word-wrap: break-word;
-<<<<<<< HEAD
   
-=======
-  white-space: pre-wrap;
-
->>>>>>> bd3a503e
   .message-images {
     display: flex;
     flex-wrap: wrap;
@@ -339,38 +334,16 @@
     .message-images img {
       background: var(--bg-op-dark-extremeweak);
     }
-<<<<<<< HEAD
-    
-    @media (prefers-color-scheme: dark) {
-      background: #273340;
-    }
-    
+
     .inline-code {
       padding: 2px 3px;
-
-      @media (prefers-color-scheme: light) {
-        background: rgba(0, 0, 0, 0.05);
-      }
-      
-      @media (prefers-color-scheme: dark) {
-        background: rgba(255, 255, 255, 0.05);
-      }
-    }
-    
+      background: var(--bg-op-dark-extremeweak);
+    }
+
     pre {
       border-radius: 8px;
       overflow-x: auto;
-      
-=======
-
-    pre {
-      margin: 10px 0;
-      padding: 12px;
-      border-radius: 8px;
-      overflow-x: auto;
-      background: var(--bg-op-dark-extremeweak);
-
->>>>>>> bd3a503e
+
       code {
         font-family: "SFMono-Regular", Consolas, "Liberation Mono", Menlo, Courier, monospace;
         font-size: 14px;
