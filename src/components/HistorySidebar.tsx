import React, { useState, useCallback, useEffect, useRef } from "react"
import { useNavigate, useLocation } from "react-router-dom"
import { useAtom, useAtomValue, useSetAtom } from "jotai"
import { configSidebarVisibleAtom, sidebarVisibleAtom } from "../atoms/sidebarState"
import { historiesAtom, loadHistoriesAtom } from "../atoms/historyState"
import Header from "./Header"
import { useTranslation } from "react-i18next"
import { showToastAtom } from "../atoms/toastState"
import Tooltip from "./Tooltip"
import { closeAllOverlaysAtom, openOverlayAtom, OverlayType } from "../atoms/layerState"
import { useSidebarLayer } from "../hooks/useLayer"
import useHotkeyEvent from "../hooks/useHotkeyEvent"
import { currentChatIdAtom } from "../atoms/chatState"
import PopupConfirm from "./PopupConfirm"
import { newVersionAtom } from "../atoms/globalState"

interface Props {
  onNewChat?: () => void
}

interface DeleteConfirmProps {
  onConfirm: () => void
  onCancel: () => void
}

const DeleteConfirmModal: React.FC<DeleteConfirmProps> = ({ onConfirm, onCancel }) => {
  const { t } = useTranslation()
  const setCurrentChatId = useSetAtom(currentChatIdAtom)

  const _onConfirm = useCallback(() => {
    onConfirm()
    setCurrentChatId("")
  }, [onConfirm, setCurrentChatId])

  return (
    <PopupConfirm
      title={t("chat.confirmDelete")}
      confirmText={t("common.confirm")}
      cancelText={t("common.cancel")}
      onConfirm={_onConfirm}
      onCancel={onCancel}
      onClickOutside={onCancel}
      noBorder
      footerType="center"
      zIndex={1000}
    />
  )
}

const HistorySidebar = ({ onNewChat }: Props) => {
  const { t } = useTranslation()
  const navigate = useNavigate()
  const location = useLocation()
  const histories = useAtomValue(historiesAtom)
  const loadHistories = useSetAtom(loadHistoriesAtom)
  const setConfigSidebarVisible = useSetAtom(configSidebarVisibleAtom)
  const [deletingChatId, setDeletingChatId] = useState<string | null>(null)
  const showToast = useSetAtom(showToastAtom)
<<<<<<< HEAD
  const _openOverlay = useSetAtom(openOverlayAtom)
  const [newVersion, setNewVersion] = useState("")
  const closeAllOverlays = useSetAtom(closeAllOverlaysAtom)
  const [isVisible, setVisible] = useSidebarLayer(sidebarVisibleAtom)
  const [currentChatId, setCurrentChatId] = useAtom(currentChatIdAtom)
  const containerRef = useRef<HTMLDivElement>(null)

  const openOverlay = useCallback((overlay: OverlayType) => {
    _openOverlay(overlay)
    setVisible(false)
  }, [_openOverlay, setVisible])
=======
  const openOverlay = useSetAtom(openOverlayAtom)
  const closeAllOverlays = useSetAtom(closeAllOverlaysAtom)
  const [isVisible, setVisible] = useSidebarLayer(sidebarVisibleAtom)
  const [currentChatId, setCurrentChatId] = useAtom(currentChatIdAtom)
  const newVersion = useAtomValue(newVersionAtom)
>>>>>>> 7a110db4

  useEffect(() => {
    if (isVisible) {
      loadHistories()
      containerRef.current?.focus()
    }
  }, [isVisible, loadHistories])

  useHotkeyEvent("chat:delete", () => {
    currentChatId && setDeletingChatId(currentChatId)
  })
<<<<<<< HEAD

  // check new version
  const lastQueryTime = useRef(0)
  useEffect(() => {
    if (Date.now() - lastQueryTime.current > 1000 * 60) {
      window.ipcRenderer.checkNewVersion().then(v => {
        setNewVersion(v)
        lastQueryTime.current = Date.now()
      })
    }
  }, [])
=======
>>>>>>> 7a110db4

  const confirmDelete = (e: React.MouseEvent, chatId: string) => {
    e.stopPropagation()
    setDeletingChatId(chatId)
  }

  const handleDelete = async () => {
    if (!deletingChatId)
      return

    try {
      const response = await fetch(`/api/chat/${deletingChatId}`, {
        method: "DELETE"
      })
      const data = await response.json()

      if (data.success) {
        showToast({
          message: t("chat.deleteSuccess"),
          type: "success"
        })

        if (location.pathname.includes(`/chat/${deletingChatId}`)) {
          navigate("/")
        }

        loadHistories()
      } else {
        showToast({
          message: t("chat.deleteFailed"),
          type: "error"
        })
      }
    } catch (error) {
      showToast({
        message: t("chat.deleteFailed"),
        type: "error"
      })
    } finally {
      setDeletingChatId(null)
    }
  }

  const loadChat = useCallback((chatId: string) => {
    setCurrentChatId(chatId)
    closeAllOverlays()
    navigate(`/chat/${chatId}`)
  }, [navigate])

  const handleNewChat = () => {
    setCurrentChatId("")
    setVisible(false)
    closeAllOverlays()
    if (onNewChat) {
      onNewChat()
    } else {
      navigate("/")
    }
  }

  const handleTools = () => {
    openOverlay("Tools")
  }

  const handleSystem = () => {
    openOverlay("System")
  }

  const handleSettings = () => {
    setConfigSidebarVisible(true)
  }

  const onBlur = (e: React.FocusEvent<HTMLDivElement>) => {
    if (containerRef.current && !containerRef.current.contains(e.relatedTarget as Node)) {
      setVisible(false)
    }
  }

  return (
    <>
      <div className={`history-sidebar ${isVisible ? "visible" : ""}`} tabIndex={0} onBlur={onBlur} ref={containerRef}>
        <Header />
        <div className="history-header">
          <Tooltip
            content={`${t("chat.newChatTooltip")} Ctrl + Shift + O`}
          >
            <button className="new-chat-btn" onClick={handleNewChat}>
              + {t("chat.newChat")}
            </button>
          </Tooltip>
        </div>
        <div className="history-list">
          {histories.map(chat => (
            <div
              key={chat.id}
              className={`history-item ${chat.id === currentChatId ? "active" : ""}`}
              onClick={() => loadChat(chat.id)}
            >
              <div className="history-content">
                <div className="history-title">{chat.title || t("chat.untitledChat")}</div>
                <div className="history-date">
                  {new Date(chat.createdAt).toLocaleString()}
                </div>
              </div>
              <button
                className="delete-btn"
                onClick={(e) => confirmDelete(e, chat.id)}
                title={t("chat.deleteChat")}
              >
                <svg width="16" height="16" viewBox="0 0 24 24">
                  <path d="M6 19c0 1.1.9 2 2 2h8c1.1 0 2-.9 2-2V7H6v12zM19 4h-3.5l-1-1h-5l-1 1H5v2h14V4z"/>
                </svg>
              </button>
            </div>
          ))}
        </div>
        <div className="sidebar-footer">
          <button
            className="sidebar-footer-btn"
            onClick={handleTools}
          >
            <svg width="20" height="20" viewBox="0 0 24 24">
              <path d="M22.7 19l-9.1-9.1c.9-2.3.4-5-1.5-6.9-2-2-5-2.4-7.4-1.3L9 6 6 9 1.6 4.7C.4 7.1.9 10.1 2.9 12.1c1.9 1.9 4.6 2.4 6.9 1.5l9.1 9.1c.4.4 1 .4 1.4 0l2.3-2.3c.5-.4.5-1.1.1-1.4z"/>
            </svg>
            {t("sidebar.tools")}
          </button>
          <button
            className="sidebar-footer-btn"
            onClick={handleSettings}
          >
            <svg width="20px" height="20px" viewBox="0 0 20 20">
              <g id="surface1">
                <path d="M 8.015625 2.808594 C 5.308594 4.160156 5.589844 3.765625 5.589844 6.25 L 5.589844 8.367188 L 3.792969 9.292969 L 1.984375 10.21875 L 1.984375 15.367188 L 4.042969 16.425781 C 5.175781 17.015625 6.191406 17.5 6.292969 17.5 C 6.398438 17.5 7.28125 17.089844 8.28125 16.601562 L 10.074219 15.691406 L 11.851562 16.601562 C 12.839844 17.089844 13.71875 17.5 13.808594 17.5 C 14.074219 17.5 17.71875 15.632812 17.910156 15.398438 C 18.042969 15.234375 18.089844 14.5 18.058594 12.707031 L 18.015625 10.21875 L 16.21875 9.292969 L 14.410156 8.367188 L 14.410156 6.265625 C 14.410156 4.441406 14.382812 4.132812 14.160156 3.941406 C 13.765625 3.589844 10.339844 1.910156 10.042969 1.925781 C 9.898438 1.925781 8.984375 2.324219 8.015625 2.808594 Z M 11.324219 3.808594 L 12.425781 4.382812 L 11.21875 4.96875 L 10.03125 5.558594 L 8.867188 4.957031 L 7.691406 4.351562 L 8.808594 3.808594 C 9.425781 3.5 10 3.25 10.074219 3.25 C 10.160156 3.25 10.71875 3.5 11.324219 3.808594 Z M 8.234375 6.03125 L 9.410156 6.617188 L 9.410156 8.089844 C 9.410156 8.898438 9.382812 9.558594 9.339844 9.558594 C 9.292969 9.558594 8.734375 9.292969 8.089844 8.96875 L 6.910156 8.382812 L 6.910156 6.910156 C 6.910156 6.101562 6.941406 5.441406 6.984375 5.441406 C 7.03125 5.441406 7.589844 5.707031 8.234375 6.03125 Z M 13.089844 6.910156 L 13.089844 8.382812 L 11.910156 8.96875 C 11.265625 9.292969 10.707031 9.558594 10.660156 9.558594 C 10.617188 9.558594 10.589844 8.910156 10.589844 8.117188 L 10.589844 6.675781 L 11.808594 6.074219 C 12.46875 5.734375 13.03125 5.457031 13.058594 5.457031 C 13.074219 5.441406 13.089844 6.101562 13.089844 6.910156 Z M 7.425781 11.207031 L 6.265625 11.792969 L 5.074219 11.21875 L 3.898438 10.632812 L 5.074219 10.03125 L 6.25 9.441406 L 7.425781 10.03125 L 8.601562 10.617188 Z M 14.925781 11.207031 L 13.765625 11.792969 L 12.574219 11.21875 L 11.398438 10.632812 L 12.574219 10.03125 L 13.75 9.441406 L 14.925781 10.03125 L 16.101562 10.617188 Z M 5.589844 14.351562 L 5.589844 15.839844 L 3.089844 14.542969 L 3.089844 11.617188 L 5.589844 12.851562 Z M 9.351562 14.515625 C 9.308594 14.617188 8.734375 14.96875 8.089844 15.28125 L 6.910156 15.851562 L 6.910156 12.851562 L 8.132812 12.265625 L 9.339844 11.660156 L 9.382812 12.984375 C 9.398438 13.71875 9.398438 14.398438 9.351562 14.515625 Z M 13.089844 14.351562 L 13.089844 15.839844 L 10.589844 14.542969 L 10.589844 11.617188 L 13.089844 12.851562 Z M 16.851562 14.515625 C 16.808594 14.617188 16.234375 14.96875 15.589844 15.28125 L 14.410156 15.851562 L 14.410156 12.851562 L 15.632812 12.265625 L 16.839844 11.660156 L 16.882812 12.984375 C 16.898438 13.71875 16.898438 14.398438 16.851562 14.515625 Z M 16.851562 14.515625 "/>
              </g>
            </svg>
            {t("sidebar.settings")}
          </button>
          <button
            className="sidebar-footer-btn system-btn"
            onClick={handleSystem}
          >
            <svg xmlns="http://www.w3.org/2000/svg" width="20" height="20" viewBox="0 0 22 22" fill="none">
              <path d="M11 15C13.2091 15 15 13.2091 15 11C15 8.79086 13.2091 7 11 7C8.79086 7 7 8.79086 7 11C7 13.2091 8.79086 15 11 15Z" stroke="currentColor" strokeWidth="2" strokeMiterlimit="10"/>
              <path d="M13.5404 2.49103L12.4441 3.94267C11.3699 3.71161 10.2572 3.72873 9.19062 3.99275L8.04466 2.58391C6.85499 2.99056 5.76529 3.64532 4.84772 4.50483L5.55365 6.17806C4.82035 6.99581 4.28318 7.97002 3.98299 9.02659L2.19116 9.31422C1.94616 10.5476 1.96542 11.8188 2.24768 13.0442L4.05324 13.2691C4.38773 14.3157 4.96116 15.27 5.72815 16.0567L5.07906 17.7564C6.02859 18.5807 7.14198 19.1945 8.34591 19.5574L9.44108 18.1104C10.5154 18.3413 11.6283 18.3245 12.6951 18.0613L13.8405 19.4692C15.0302 19.0626 16.12 18.4079 17.0375 17.5483L16.3321 15.876C17.0654 15.0576 17.6027 14.0829 17.9031 13.0259L19.6949 12.7382C19.9396 11.5049 19.9203 10.2337 19.6384 9.00827L17.8291 8.77918C17.4946 7.73265 16.9211 6.77831 16.1541 5.99166L16.8023 4.29248C15.8544 3.46841 14.7427 2.85442 13.5404 2.49103Z" stroke="currentColor" strokeWidth="2" strokeMiterlimit="10"/>
            </svg>
            {t("sidebar.system")}
          </button>
          {newVersion && (
            <button
              className="sidebar-footer-btn update-btn"
              onClick={() => window.open("https://github.com/OpenAgentPlatform/Dive/releases/latest", "_blank")}
            >
              <div className="update-btn-wrap">
                <span>✨</span>
                <span className="update-btn-text">{t("sidebar.update")}</span>
              </div>
              <div className="update-btn-text">
                <span>v{newVersion} &gt;</span>
              </div>
            </button>
          )}
        </div>
      </div>
      {deletingChatId && (
        <DeleteConfirmModal
          onConfirm={handleDelete}
          onCancel={() => setDeletingChatId(null)}
        />
      )}
    </>
  )
}

export default React.memo(HistorySidebar)<|MERGE_RESOLUTION|>--- conflicted
+++ resolved
@@ -56,9 +56,8 @@
   const setConfigSidebarVisible = useSetAtom(configSidebarVisibleAtom)
   const [deletingChatId, setDeletingChatId] = useState<string | null>(null)
   const showToast = useSetAtom(showToastAtom)
-<<<<<<< HEAD
   const _openOverlay = useSetAtom(openOverlayAtom)
-  const [newVersion, setNewVersion] = useState("")
+  const newVersion = useAtomValue(newVersionAtom)
   const closeAllOverlays = useSetAtom(closeAllOverlaysAtom)
   const [isVisible, setVisible] = useSidebarLayer(sidebarVisibleAtom)
   const [currentChatId, setCurrentChatId] = useAtom(currentChatIdAtom)
@@ -68,13 +67,6 @@
     _openOverlay(overlay)
     setVisible(false)
   }, [_openOverlay, setVisible])
-=======
-  const openOverlay = useSetAtom(openOverlayAtom)
-  const closeAllOverlays = useSetAtom(closeAllOverlaysAtom)
-  const [isVisible, setVisible] = useSidebarLayer(sidebarVisibleAtom)
-  const [currentChatId, setCurrentChatId] = useAtom(currentChatIdAtom)
-  const newVersion = useAtomValue(newVersionAtom)
->>>>>>> 7a110db4
 
   useEffect(() => {
     if (isVisible) {
@@ -86,20 +78,6 @@
   useHotkeyEvent("chat:delete", () => {
     currentChatId && setDeletingChatId(currentChatId)
   })
-<<<<<<< HEAD
-
-  // check new version
-  const lastQueryTime = useRef(0)
-  useEffect(() => {
-    if (Date.now() - lastQueryTime.current > 1000 * 60) {
-      window.ipcRenderer.checkNewVersion().then(v => {
-        setNewVersion(v)
-        lastQueryTime.current = Date.now()
-      })
-    }
-  }, [])
-=======
->>>>>>> 7a110db4
 
   const confirmDelete = (e: React.MouseEvent, chatId: string) => {
     e.stopPropagation()
