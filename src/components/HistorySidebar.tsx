--- conflicted
+++ resolved
@@ -48,12 +48,8 @@
   const [, setConfigSidebarVisible] = useAtom(configSidebarVisibleAtom)
   const [deletingChatId, setDeletingChatId] = useState<string | null>(null)
   const [, showToast] = useAtom(showToastAtom)
-<<<<<<< HEAD
   const [, openOverlay] = useAtom(openOverlayAtom)
-=======
-  const [chatId] = useAtom(chatIdAtom)
   const [newVersion, setNewVersion] = useState("")
->>>>>>> c4451093
 
   useEffect(() => {
     if (isVisible) {
