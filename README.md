--- conflicted
+++ resolved
@@ -25,17 +25,7 @@
 - 💡 **Custom Instructions**: Personalized system prompts for tailored AI behavior
 - 🔄 **Auto-Update Mechanism**: Automatically checks for and installs the latest application updates
 
-<<<<<<< HEAD
-## Major Upgrade Notice ⚠️
-
-- 🔄 **v0.8.0 Architecture Change**: MCP Host implementation has been changed to Python-based [dive-mcp-host](https://github.com/OpenAgentPlatform/dive-mcp-host)
-- ⚠️ **Message Format Incompatibility**: Due to message format changes, upgrading to v0.8.0 will result in the loss of chat history
-
-
-## Recent updates(2025/3/14)
-=======
 ## Recent updates(2025/4/26)
->>>>>>> 1e715e5f
 
 - 🚀 **Dive MCP Host v0.8.0**: DiveHost rewritten in Python is now a separate project at [dive-mcp-host](https://github.com/OpenAgentPlatform/dive-mcp-host)
 - ⚙️ **Enhanced LLM Settings**: Add, modify, delete LLM Provider API Keys and custom Model IDs
