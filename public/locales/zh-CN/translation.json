--- conflicted
+++ resolved
@@ -121,14 +121,10 @@
     "title": "系统设置",
     "language": "系统语言",
     "theme": "显示模式",
-<<<<<<< HEAD
     "defaultInstructions": "以简体中文回答",
-    "autoDownload": "自动下载更新"
-=======
+    "autoDownload": "自动下载更新",
     "autoLaunch": "开机自动启动Dive AI",
-    "defaultInstructions": "以简体中文回答",
     "minimalToTray": "最小化到系统托盘"
->>>>>>> 63c10d34
   },
   "toast": {
     "copiedToClipboard": "已复制到剪贴板"
