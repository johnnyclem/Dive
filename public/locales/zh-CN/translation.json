--- conflicted
+++ resolved
@@ -115,11 +115,8 @@
     "title": "系统设置",
     "language": "系统语言",
     "theme": "显示模式",
-<<<<<<< HEAD
-    "autoLaunch": "开机自动启动Dive AI"
-=======
+    "autoLaunch": "开机自动启动Dive AI",
     "defaultInstructions": "以简体中文回答"
->>>>>>> 91bbb5bc
   },
   "toast": {
     "copiedToClipboard": "已复制到剪贴板"
