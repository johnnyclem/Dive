{
  "header": {
    "title": "Dive AI"
  },
  "chat": {
    "placeholder": "傳送任何訊息...",
    "newChat": "新對話",
    "newChatTooltip": "開始新的對話",
    "history": "歷史紀錄",
    "copyCode": "複製",
    "previewCode": "點擊預覽",
    "uploadFile": "上傳檔案",
    "send": "送出",
    "untitledChat": "未命名對話",
    "deleteChat": "刪除對話",
    "deleteSuccess": "對話已刪除",
    "deleteFailed": "刪除失敗",
    "confirmDelete": "確認刪除",
    "tools": "工具",
    "abort": "停止生成回應",
    "retry": "重試",
    "noModelAlert": "無可用模型",
    "modelSettings": "模型設定",
    "copy": "複製",
    "copied": "已複製",
    "edit": "編輯",
    "editDescription": "編輯此訊息將會重新生成一個新的回應",
    "cancel": "取消",
    "save": "儲存"
  },
  "welcome": {
    "title": "歡迎使用 Dive AI",
    "subtitle": "開始你的 AI 對話",
    "startChat": "開始對話"
  },
  "setup": {
    "title": "初始設定",
    "subtitle": "請設定模型相關參數",
    "required": "此欄位為必填",
    "submit": "儲存設定",
    "provider": "模型提供者",
    "verify": "驗證模型",
    "verifySuccess": "模型驗證成功",
    "verifySuccessNoTool": "模型驗證成功，但不支援MCP Tool Calls",
    "verifyFailed": "模型驗證失敗",
    "verifyError": "驗證過程發生錯誤",
    "saveSuccess": "設定已儲存",
    "saveFailed": "儲存失敗",
    "back": "返回",
    "parameters": "參數設定",
    "topPDescription": "Top P 參數是一種用來控制 GPT 模型生成文本的多樣性的參數。當 GPT 模型生成文本時，它會對每個生成的字或子字在詞彙表中的概率分佈進行計算。Top P 參數控制了有多少最高概率的字或子字被選擇進入生成文本。例如，如果 top_p=0.9，那麼閾值就設定為概率在最高概率的字或子字中排名第 90 的那個。",
    "temperatureDescription": "Temperature 參數是一種用來控制GPT 模型生成文本的“創造性”或隨機性的參數。一個較高的Temperature (例如 0.7) 會導致更多元和創新的輸出，而一個較低的 Temperature (例如 0.2) 會使輸出更確定和集中。"
  },
  "sidebar": {
    "tools": "工具管理(MCP)",
    "settings": "模型設定",
    "update": "新版本升級",
    "models": "模型設定",
    "system": "系統設定"
  },
  "tools": {
    "title": "工具管理(MCP)",
    "subtitle": "管理 MCP Server 的工具與設定",
    "editConfig": "編輯設定",
    "configTitle": "MCP Server 設定",
    "save": "儲存",
    "cancel": "取消",
    "saveSuccess": "設定已儲存",
    "saveFailed": "儲存失敗",
    "openConfigFolder": "開啟設定資料夾",
    "addServer": "新增 MCP Server",
    "addServerTitle": "新增 MCP Server",
    "addServerSubtitle": "請直接貼上 MCP Server Json",
    "fetchFailed": "載入工具列表失敗",
    "configFetchFailed": "載入設定失敗",
    "invalidJson": "無效的 JSON 格式",
    "updateFailed": "{{serverName}} 啟動失敗：{{error}}"
  },
  "modelConfig": {
    "title": "模型設定",
    "customInstructions": "自訂指令",
    "customInstructionsPlaceholder": "輸入自訂的模型指令...",
    "customInstructionsDescription": "這些指令會被添加到每個請求的系統提示中。",
    "saveInstructions": "儲存指令",
    "customRulesSaved": "自訂指令已儲存",
    "customRulesFailed": "儲存自訂指令失敗",
    "modelDescription": "要使用的模型名稱",
    "modelDescriptionHint": "要使用的模型名稱（請先輸入 API Key 以查看可用的模型）"
  },
  "common": {
    "close": "關閉",
    "confirm": "確認",
    "cancel": "取消"
  },
  "models": {
    "title": "模型設定",
    "parameters": "參數設定",
    "instructionsSetting": "提示詞設定",
    "listTitle": "服務提供者配置",
    "deleteTitle": "確定刪除 {{count}} 筆 Provider Authentication？",
    "deleteDescription": "Authentication一經刪除即無法復原。",
    "deleteToast": "已刪除 {{count}} 筆 Provider Authentication",
    "deleteFailed": "刪除 Provider Authentication 失敗",
    "verifying": "驗證 API Key 與模型中...",
    "verifyingAbort": "驗證中斷，請稍後再試",
    "apiKeyError": "API Key 無效，請檢查您的 API Key 並重新輸入。",
    "closeAllTitle": "確定關閉？",
    "closeAllDescription": "關閉後無可用模型，無法進行對話",
    "deleteAllTitle": "確定刪除？",
    "deleteAllDescription": "刪除後無可用模型，無法進行對話",
    "noModelAlertTitle": "未啟用任何Models！",
    "noModelAlertDescription": "無可用模型，無法進行對話",
    "noModelAlertOption": "無可用模型",
    "modelSaved": "已儲存Models",
    "modelSaveFailed": "Models儲存失敗",
    "parameterSaved": "已儲存參數",
    "parameterSaveFailed": "參數儲存失敗",
    "unToolCallsSupport": "不支援MCP tool Calls"
  },
  "system": {
    "title": "系統設定",
    "language": "系統語言",
    "theme": "顯示模式",
<<<<<<< HEAD
    "defaultInstructions": "以繁體中文回應",
    "autoDownload": "自動下載更新"
=======
    "autoLaunch": "開機自動啟動Dive AI",
    "defaultInstructions": "以繁體中文回應",
    "minimalToTray": "關閉按鈕會將Dive AI最小化到背景"
>>>>>>> c1fd7aa2
  },
  "toast": {
    "copiedToClipboard": "已複製到剪貼簿"
  },
  "keymap": {
    "title": "鍵盤快捷鍵",
    "events": {
      "chat-input_submit": "提交輸入訊息",
      "chat-input_upload-file": "上傳檔案",
      "chat-input_focus": "輸入框出現游標直接輸入內容",
      "chat-input_paste-last-message": "貼上最後一則的回應文字",
      "chat-message_copy-last": "複製最後一則回應",
      "chat_delete": "刪除對話",
      "global_new-chat": "開始新對話",
      "global_toggle-sidebar": "顯示/隱藏側邊欄",
      "global_close-layer": "關閉視窗",
      "global_toggle-keymap-modal": "顯示/隱藏快捷鍵說明"
    }
  },
  "update": {
    "downloading": "下載中",
    "readyToInstall": "下載完成",
    "clickToInstall": "點擊安裝更新"
  }
}<|MERGE_RESOLUTION|>--- conflicted
+++ resolved
@@ -121,14 +121,10 @@
     "title": "系統設定",
     "language": "系統語言",
     "theme": "顯示模式",
-<<<<<<< HEAD
     "defaultInstructions": "以繁體中文回應",
-    "autoDownload": "自動下載更新"
-=======
+    "autoDownload": "自動下載更新",
     "autoLaunch": "開機自動啟動Dive AI",
-    "defaultInstructions": "以繁體中文回應",
     "minimalToTray": "關閉按鈕會將Dive AI最小化到背景"
->>>>>>> c1fd7aa2
   },
   "toast": {
     "copiedToClipboard": "已複製到剪貼簿"
