{
  "header": {
    "title": "Dive AI"
  },
  "chat": {
    "placeholder": "傳送任何訊息...",
    "newChat": "新對話",
    "newChatTooltip": "開始新的對話",
    "history": "歷史紀錄",
    "copyCode": "複製",
    "previewCode": "點擊預覽",
    "uploadFile": "上傳檔案",
    "send": "送出",
    "untitledChat": "未命名對話",
    "deleteChat": "刪除對話",
    "deleteSuccess": "對話已刪除",
    "deleteFailed": "刪除失敗",
    "confirmDelete": "確認刪除",
    "tools": "工具",
    "abort": "停止生成回應",
    "retry": "重試",
    "noModelAlert": "無可用模型",
    "modelSettings": "模型設定"
  },
  "welcome": {
    "title": "歡迎使用 Dive AI",
    "subtitle": "開始你的 AI 對話",
    "startChat": "開始對話"
  },
  "setup": {
    "title": "初始設定",
    "subtitle": "請設定模型相關參數",
    "required": "此欄位為必填",
    "submit": "儲存設定",
    "provider": "模型提供者",
    "verify": "驗證模型",
    "verifySuccess": "模型驗證成功",
    "verifySuccessNoTool": "模型驗證成功，但不支援MCP Tool Calls",
    "verifyFailed": "模型驗證失敗",
    "verifyError": "驗證過程發生錯誤",
    "saveSuccess": "設定已儲存",
    "saveFailed": "儲存失敗",
    "back": "返回",
    "parameters": "參數設定",
    "topPDescription": "Top P 參數是一種用來控制 GPT 模型生成文本的多樣性的參數。當 GPT 模型生成文本時，它會對每個生成的字或子字在詞彙表中的概率分佈進行計算。Top P 參數控制了有多少最高概率的字或子字被選擇進入生成文本。例如，如果 top_p=0.9，那麼閾值就設定為概率在最高概率的字或子字中排名第 90 的那個。",
    "temperatureDescription": "Temperature 參數是一種用來控制GPT 模型生成文本的“創造性”或隨機性的參數。一個較高的Temperature (例如 0.7) 會導致更多元和創新的輸出，而一個較低的 Temperature (例如 0.2) 會使輸出更確定和集中。"
  },
  "sidebar": {
    "tools": "工具管理(MCP)",
    "settings": "模型設定",
    "update": "新版本升級",
    "models": "模型設定",
    "system": "系統設定"
  },
  "tools": {
    "title": "工具管理(MCP)",
    "subtitle": "管理 MCP Server 的工具與設定",
    "editConfig": "編輯設定",
    "configTitle": "MCP Server 設定",
    "save": "儲存",
    "cancel": "取消",
    "saveSuccess": "設定已儲存",
    "saveFailed": "儲存失敗",
    "openConfigFolder": "開啟設定資料夾",
    "addServer": "新增 MCP Server",
    "addServerTitle": "新增 MCP Server",
    "addServerSubtitle": "請直接貼上 MCP Server Json",
    "fetchFailed": "載入工具列表失敗",
    "configFetchFailed": "載入設定失敗",
    "invalidJson": "無效的 JSON 格式",
    "updateFailed": "{{serverName}} 啟動失敗：{{error}}"
  },
  "modelConfig": {
    "title": "模型設定",
    "customInstructions": "自訂指令",
    "customInstructionsPlaceholder": "輸入自訂的模型指令...",
    "customInstructionsDescription": "這些指令會被添加到每個請求的系統提示中。",
    "saveInstructions": "儲存指令",
    "customRulesSaved": "自訂指令已儲存",
    "customRulesFailed": "儲存自訂指令失敗",
    "modelDescription": "要使用的模型名稱",
    "modelDescriptionHint": "要使用的模型名稱（請先輸入 API Key 以查看可用的模型）"
  },
  "common": {
    "close": "關閉",
    "confirm": "確認",
    "cancel": "取消"
  },
  "models": {
    "title": "模型設定",
    "parameters": "參數設定",
    "instructionsSetting": "提示詞設定",
    "listTitle": "服務提供者配置",
    "deleteTitle": "確定刪除 {{count}} 筆 Provider Authentication？",
    "deleteDescription": "Authentication一經刪除即無法復原。",
    "deleteToast": "已刪除 {{count}} 筆 Provider Authentication",
    "deleteFailed": "刪除 Provider Authentication 失敗",
    "verifying": "驗證 API Key 與模型中...",
    "verifyingAbort": "驗證中斷，請稍後再試",
    "apiKeyError": "API Key 無效，請檢查您的 API Key 並重新輸入。",
    "closeAllTitle": "確定關閉？",
    "closeAllDescription": "關閉後無可用模型，無法進行對話",
    "deleteAllTitle": "確定刪除？",
    "deleteAllDescription": "刪除後無可用模型，無法進行對話",
    "noModelAlertTitle": "未啟用任何Models！",
    "noModelAlertDescription": "無可用模型，無法進行對話",
    "noModelAlertOption": "無可用模型",
    "modelSaved": "已儲存Models",
    "modelSaveFailed": "Models儲存失敗",
    "parameterSaved": "已儲存參數",
    "parameterSaveFailed": "參數儲存失敗",
    "unToolCallsSupport": "不支援MCP tool Calls"
  },
  "system": {
    "title": "系統設定",
    "language": "系統語言",
    "theme": "顯示模式",
<<<<<<< HEAD
    "autoLaunch": "開機自動啟動Dive AI"
=======
    "defaultInstructions": "以繁體中文回應"
>>>>>>> 91bbb5bc
  },
  "toast": {
    "copiedToClipboard": "已複製到剪貼簿"
  },
  "keymap": {
    "title": "鍵盤快捷鍵",
    "events": {
      "chat-input_submit": "提交輸入訊息",
      "chat-input_upload-file": "上傳檔案",
      "chat-input_focus": "輸入框出現游標直接輸入內容",
      "chat-input_paste-last-message": "貼上最後一則的回應文字",
      "chat-message_copy-last": "複製最後一則回應",
      "chat_delete": "刪除對話",
      "global_new-chat": "開始新對話",
      "global_toggle-sidebar": "顯示/隱藏側邊欄",
      "global_close-layer": "關閉視窗",
      "global_toggle-keymap-modal": "顯示/隱藏快捷鍵說明"
    }
  }
}<|MERGE_RESOLUTION|>--- conflicted
+++ resolved
@@ -115,11 +115,8 @@
     "title": "系統設定",
     "language": "系統語言",
     "theme": "顯示模式",
-<<<<<<< HEAD
-    "autoLaunch": "開機自動啟動Dive AI"
-=======
+    "autoLaunch": "開機自動啟動Dive AI",
     "defaultInstructions": "以繁體中文回應"
->>>>>>> 91bbb5bc
   },
   "toast": {
     "copiedToClipboard": "已複製到剪貼簿"
