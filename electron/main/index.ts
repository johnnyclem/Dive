<<<<<<< HEAD
import { app, BrowserWindow, shell, ipcMain, protocol, net } from "electron"
=======
import { app, BrowserWindow, shell, ipcMain } from "electron"
>>>>>>> b2961e63
import { createRequire } from "node:module"
import { fileURLToPath } from "node:url"
import path from "node:path"
import os from "node:os"
<<<<<<< HEAD
import AppState from "./state"
=======
>>>>>>> b2961e63
import { cleanup, initMCPClient } from "./service"
import { getNvmPath, modifyPath } from "./util"
import { binDirList, darwinPathList } from "./constant"
import { update } from "./update"
import { ipcHandler } from "./ipc"
<<<<<<< HEAD
import { initTray } from "./tray"
import { store } from "./store"
=======
import { initProtocol } from "./protocol"
>>>>>>> b2961e63

const require = createRequire(import.meta.url)
const __dirname = path.dirname(fileURLToPath(import.meta.url))

<<<<<<< HEAD
protocol.registerSchemesAsPrivileged([
  {
    scheme: "local-file",
    privileges: {
      secure: true,
      supportFetchAPI: true,
      bypassCSP: true,
      stream: true,
    }
  }
])

protocol.registerSchemesAsPrivileged([
  {
    scheme: "img",
    privileges: {
      secure: true,
      supportFetchAPI: true,
      bypassCSP: true,
      stream: true,
    }
  }
])

=======
>>>>>>> b2961e63
// The built directory structure
//
// ├─┬ dist-electron
// │ ├─┬ main
// │ │ └── index.js    > Electron-Main
// │ └─┬ preload
// │   └── index.mjs   > Preload-Scripts
// ├─┬ dist
// │ └── index.html    > Electron-Renderer
//
process.env.APP_ROOT = path.join(__dirname, "../..")

export const MAIN_DIST = path.join(process.env.APP_ROOT, "dist-electron")
export const RENDERER_DIST = path.join(process.env.APP_ROOT, "dist")
export const VITE_DEV_SERVER_URL = process.env.VITE_DEV_SERVER_URL

process.env.VITE_PUBLIC = VITE_DEV_SERVER_URL
  ? path.join(process.env.APP_ROOT, "public")
  : RENDERER_DIST

// Disable GPU Acceleration for Windows 7
if (os.release().startsWith("6.1"))
  app.disableHardwareAcceleration()

// Set application name for Windows 10+ notifications
if (process.platform === "win32")
  app.setAppUserModelId(app.getName())

if (!app.requestSingleInstanceLock()) {
  app.quit()
  process.exit(0)
}

let win: BrowserWindow | null = null
const preload = path.join(__dirname, "../preload/index.mjs")
const indexHtml = path.join(RENDERER_DIST, "index.html")

async function onReady() {
  if (process.platform === "win32") {
    binDirList.forEach(modifyPath)
  } else if (process.platform === "darwin") {
    darwinPathList.forEach(modifyPath)

    const nvmPath = getNvmPath()
    if (nvmPath) {
      modifyPath(nvmPath)
    }
  }

  initMCPClient()
  initProtocol()
  createWindow()
}

async function createWindow() {
  win = new BrowserWindow({
    title: "Dive AI",
    icon: path.join(process.env.VITE_PUBLIC, "favicon.ico"),
    webPreferences: {
      preload,
      // Warning: Enable nodeIntegration and disable contextIsolation is not secure in production
      // nodeIntegration: true,

      // Consider using contextBridge.exposeInMainWorld
      // Read more on https://www.electronjs.org/docs/latest/tutorial/context-isolation
      // contextIsolation: false,
    },
  })

  // resolve cors
  win.webContents.session.webRequest.onBeforeSendHeaders(
    (details, callback) => {
      callback({ requestHeaders: { ...details.requestHeaders, Origin: '*' } });
    },
  );

  win.webContents.session.webRequest.onHeadersReceived((details, callback) => {
    callback({
      responseHeaders: {
        ...details.responseHeaders,
        'Access-Control-Allow-Origin': ['*'],
        'Access-Control-Allow-Credentials': ['true'],
        'Access-Control-Allow-Methods': ['GET', 'POST', 'PUT', 'DELETE', 'OPTIONS'],
        'Access-Control-Allow-Headers': ['Content-Type', 'Authorization'],
      },
    });
  });

  if (VITE_DEV_SERVER_URL) { // #298
    win.loadURL(VITE_DEV_SERVER_URL)
    // Open devTool if the app is not packaged
    win.webContents.openDevTools()
  } else {
    win.setMenu(null)
    win.loadFile(indexHtml)
  }

  // Test actively push message to the Electron-Renderer
  win.webContents.on("did-finish-load", () => {
    win?.webContents.send("main-process-message", new Date().toLocaleString())
  })

  // Make all links open with the browser, not with the application
  win.webContents.setWindowOpenHandler(({ url }) => {
    if (url.startsWith("https:"))
      shell.openExternal(url)

    return { action: "deny" }
  })

  win.on("close", (event) => {
    if (!AppState.isQuitting) {
      event.preventDefault()
      win?.hide()
      return false
    }

    return true
  })

  // Auto update
  update(win)

  // Tray
  const shouldminimalToTray = store.get("minimalToTray")
  if (process.platform !== "darwin" && shouldminimalToTray) {
    initTray(win)
    AppState.setIsQuitting(false)
  }

  // ipc handler
  ipcHandler(win)

  const shouldAutoLaunch = store.get("autoLaunch")
  app.setLoginItemSettings({
    openAtLogin: shouldAutoLaunch,
    openAsHidden: false
  })
}

app.whenReady().then(onReady)

app.on("window-all-closed", async () => {
  win = null

  if (process.platform !== "darwin" && AppState.isQuitting) {
    await cleanup()
    app.quit()
  }
})

app.on("second-instance", () => {
  if (win) {
    // Focus on the main window if the user tried to open another
    if (win.isMinimized())
      win.restore()

    win.focus()
  }
})

app.on("before-quit", () => {
  AppState.setIsQuitting(true)
})

app.on("activate", () => {
  const allWindows = BrowserWindow.getAllWindows()
  if (allWindows.length) {
    allWindows[0].focus()
  } else {
    if (win) {
      win.show()
    } else {
      createWindow()
    }
  }
})

// New window example arg: new windows url
ipcMain.handle("open-win", (_, arg) => {
  const childWindow = new BrowserWindow({
    webPreferences: {
      preload,
      nodeIntegration: true,
      contextIsolation: false,
    },
  })

  if (VITE_DEV_SERVER_URL) {
    childWindow.loadURL(`${VITE_DEV_SERVER_URL}#${arg}`)
  } else {
    childWindow.loadFile(indexHtml, { hash: arg })
  }
})<|MERGE_RESOLUTION|>--- conflicted
+++ resolved
@@ -1,58 +1,21 @@
-<<<<<<< HEAD
-import { app, BrowserWindow, shell, ipcMain, protocol, net } from "electron"
-=======
 import { app, BrowserWindow, shell, ipcMain } from "electron"
->>>>>>> b2961e63
 import { createRequire } from "node:module"
 import { fileURLToPath } from "node:url"
 import path from "node:path"
 import os from "node:os"
-<<<<<<< HEAD
 import AppState from "./state"
-=======
->>>>>>> b2961e63
 import { cleanup, initMCPClient } from "./service"
 import { getNvmPath, modifyPath } from "./util"
 import { binDirList, darwinPathList } from "./constant"
 import { update } from "./update"
 import { ipcHandler } from "./ipc"
-<<<<<<< HEAD
 import { initTray } from "./tray"
 import { store } from "./store"
-=======
 import { initProtocol } from "./protocol"
->>>>>>> b2961e63
 
 const require = createRequire(import.meta.url)
 const __dirname = path.dirname(fileURLToPath(import.meta.url))
 
-<<<<<<< HEAD
-protocol.registerSchemesAsPrivileged([
-  {
-    scheme: "local-file",
-    privileges: {
-      secure: true,
-      supportFetchAPI: true,
-      bypassCSP: true,
-      stream: true,
-    }
-  }
-])
-
-protocol.registerSchemesAsPrivileged([
-  {
-    scheme: "img",
-    privileges: {
-      secure: true,
-      supportFetchAPI: true,
-      bypassCSP: true,
-      stream: true,
-    }
-  }
-])
-
-=======
->>>>>>> b2961e63
 // The built directory structure
 //
 // ├─┬ dist-electron
