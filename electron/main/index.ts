import { app, BrowserWindow, shell, ipcMain, protocol, net, Menu } from "electron"
import { createRequire } from "node:module"
import { fileURLToPath } from "node:url"
import path from "node:path"
import os from "node:os"
import fse from "fs-extra"
import semver from "semver"
import { cleanup, initMCPClient } from "./service"
import { getLatestVersion, getNvmPath, modifyPath } from "./util"
import { binDirList, cacheDir, darwinPathList } from "./constant"
import { update } from "./update"
import { ipcHandler } from "./ipc"

const require = createRequire(import.meta.url)
const __dirname = path.dirname(fileURLToPath(import.meta.url))

protocol.registerSchemesAsPrivileged([
  {
    scheme: "local-file",
    privileges: {
      secure: true,
      supportFetchAPI: true,
      bypassCSP: true,
      stream: true,
    }
  }
])

<<<<<<< HEAD
protocol.registerSchemesAsPrivileged([
  {
    scheme: "img",
    privileges: {
      secure: true,
      supportFetchAPI: true,
      bypassCSP: true,
      stream: true,
    }
  }
])

const selectionMenu = Menu.buildFromTemplate([
  { role: "copy" },
  { role: "selectAll" }
])

const inputMenu = Menu.buildFromTemplate([
  { role: "copy" },
  { role: "paste" },
  { role: "cut" },
  { role: "selectAll" }
])

=======
>>>>>>> 85a8d861
// The built directory structure
//
// ├─┬ dist-electron
// │ ├─┬ main
// │ │ └── index.js    > Electron-Main
// │ └─┬ preload
// │   └── index.mjs   > Preload-Scripts
// ├─┬ dist
// │ └── index.html    > Electron-Renderer
//
process.env.APP_ROOT = path.join(__dirname, "../..")

export const MAIN_DIST = path.join(process.env.APP_ROOT, "dist-electron")
export const RENDERER_DIST = path.join(process.env.APP_ROOT, "dist")
export const VITE_DEV_SERVER_URL = process.env.VITE_DEV_SERVER_URL

process.env.VITE_PUBLIC = VITE_DEV_SERVER_URL
  ? path.join(process.env.APP_ROOT, "public")
  : RENDERER_DIST

// Disable GPU Acceleration for Windows 7
if (os.release().startsWith("6.1"))
  app.disableHardwareAcceleration()

// Set application name for Windows 10+ notifications
if (process.platform === "win32")
  app.setAppUserModelId(app.getName())

if (!app.requestSingleInstanceLock()) {
  app.quit()
  process.exit(0)
}

let win: BrowserWindow | null = null
const preload = path.join(__dirname, "../preload/index.mjs")
const indexHtml = path.join(RENDERER_DIST, "index.html")

async function onReady() {
  if (process.platform === "win32") {
    binDirList.forEach(modifyPath)
  } else if (process.platform === "darwin") {
    darwinPathList.forEach(modifyPath)

    const nvmPath = getNvmPath()
    if (nvmPath) {
      modifyPath(nvmPath)
    }
  }

  protocol.handle("local-file", (req) => {
    const url = req.url.replace("local-file:///", process.platform === "win32" ? "file:///" : "file://")
    return net.fetch(url)
  })

  protocol.handle("img", (req) => {
    // Remove 'img://'
    const url = req.url.substring(6);
    const assetPath = path.join(process.env.VITE_PUBLIC, "image", url)
    return net.fetch(`file://${assetPath}`)
  })

  initMCPClient()
  createWindow()
}

async function createWindow() {
  win = new BrowserWindow({
    title: "Dive AI",
    icon: path.join(process.env.VITE_PUBLIC, "favicon.ico"),
    webPreferences: {
      preload,
      // Warning: Enable nodeIntegration and disable contextIsolation is not secure in production
      // nodeIntegration: true,

      // Consider using contextBridge.exposeInMainWorld
      // Read more on https://www.electronjs.org/docs/latest/tutorial/context-isolation
      // contextIsolation: false,
    },
  })

  // resolve cors
  win.webContents.session.webRequest.onBeforeSendHeaders(
    (details, callback) => {
      callback({ requestHeaders: { ...details.requestHeaders, Origin: '*' } });
    },
  );

  win.webContents.session.webRequest.onHeadersReceived((details, callback) => {
    callback({
      responseHeaders: {
        ...details.responseHeaders,
        'Access-Control-Allow-Origin': ['*'],
        'Access-Control-Allow-Credentials': ['true'],
        'Access-Control-Allow-Methods': ['GET', 'POST', 'PUT', 'DELETE', 'OPTIONS'],
        'Access-Control-Allow-Headers': ['Content-Type', 'Authorization'],
      },
    });
  });

  if (VITE_DEV_SERVER_URL) { // #298
    win.loadURL(VITE_DEV_SERVER_URL)
    // Open devTool if the app is not packaged
    win.webContents.openDevTools()
  } else {
    win.setMenu(null)
    win.loadFile(indexHtml)
  }

  // Test actively push message to the Electron-Renderer
  win.webContents.on("did-finish-load", () => {
    win?.webContents.send("main-process-message", new Date().toLocaleString())
  })

  // Make all links open with the browser, not with the application
  win.webContents.setWindowOpenHandler(({ url }) => {
    if (url.startsWith("https:"))
      shell.openExternal(url)

    return { action: "deny" }
  })

  // Auto update
  update(win)

  // ipc handler
  ipcHandler(win)
}

app.whenReady().then(onReady)

app.on("window-all-closed", async () => {
  win = null
  if (process.platform !== "darwin") {
    await cleanup()
    app.quit()
  }
})

app.on("second-instance", () => {
  if (win) {
    // Focus on the main window if the user tried to open another
    if (win.isMinimized())
      win.restore()

    win.focus()
  }
})

app.on("activate", () => {
  const allWindows = BrowserWindow.getAllWindows()
  if (allWindows.length) {
    allWindows[0].focus()
  } else {
    createWindow()
  }
})

// New window example arg: new windows url
ipcMain.handle("open-win", (_, arg) => {
  const childWindow = new BrowserWindow({
    webPreferences: {
      preload,
      nodeIntegration: true,
      contextIsolation: false,
    },
  })

  if (VITE_DEV_SERVER_URL) {
    childWindow.loadURL(`${VITE_DEV_SERVER_URL}#${arg}`)
  } else {
    childWindow.loadFile(indexHtml, { hash: arg })
  }
<<<<<<< HEAD
})

ipcMain.handle("api:port", async () => {
  return port
})

ipcMain.handle("api:getResources", async (_, p: string) => {
  return app.isPackaged ? path.join(process.resourcesPath, p) : p
})

ipcMain.handle("fs:openScriptsDir", async () => {
  shell.openPath(scriptsDir)
})

ipcMain.handle("api:fillPathToConfig", async (_, _config: string) => {
  try {
    const { mcpServers: servers } = JSON.parse(_config) as {mcpServers: Record<string, {enabled: boolean, command: string, args: string[]}>}
    const mcpServers = Object.keys(servers).reduce((acc, server) => {
      const { args } = servers[server]
      const pathToScript = args.find((arg) => arg.endsWith("js") || arg.endsWith("ts"))
      if (!pathToScript)
        return acc

      const isScriptsExist = fse.existsSync(pathToScript)
      if (isScriptsExist)
        return acc

      const argsIndex = args.reduce((acc, arg, index) => pathToScript === arg ? index : acc, -1)
      if (fse.existsSync(path.join(scriptsDir, pathToScript))) {
        args[argsIndex] = path.join(scriptsDir, pathToScript)
      }

      const filename = path.parse(pathToScript).base
      if (fse.existsSync(path.join(scriptsDir, filename))) {
        args[argsIndex] = path.join(scriptsDir, filename)
      }

      acc[server] = {
        ...servers[server],
        args,
      }

      return acc
    }, servers)

    return JSON.stringify({ mcpServers })
  } catch (error) {
    return _config
  }
})

ipcMain.handle("api:openaiModelList", async (_, apiKey: string) => {
  try {
    const client = new OpenAI({ apiKey })
    const models = await client.models.list()
    return models.data.map((model) => model.id)
  } catch (error) {
    return []
  }
})

ipcMain.handle("api:anthropicModelList", async (_, apiKey: string, baseURL: string) => {
  try {
    const client = new Anthropic({ apiKey, baseURL })
    const models = await client.models.list()
    return models.data.map((model) => model.id)
  } catch (error) {
    return []
  }
})

ipcMain.handle("api:ollamaModelList", async (_, baseURL: string) => {
  try {
    const ollama = new Ollama({ host: baseURL })
    const list = await ollama.list()
    return list.models.map((model) => model.name)
  } catch (error) {
    return []
  }
})

ipcMain.handle("api:openaiCompatibleModelList", async (_, apiKey: string, baseURL: string) => {
  try {
    const client = new OpenAI({ apiKey, baseURL })
    const list = await client.models.list()
    return list.data.map((model) => model.id)
  } catch (error) {
    return []
  }
})

ipcMain.handle("show-selection-context-menu", () => {
  selectionMenu.popup()
})

ipcMain.handle("show-input-context-menu", () => {
  inputMenu.popup()
})

ipcMain.handle("api:checkNewVersion", async () => {
  try {
    fse.mkdirSync(cacheDir, { recursive: true })
    const pathToLastVersion = path.join(cacheDir, "lastVersion.json")
    let lastQueryTime = 0
    let lastVersion = ""

    if (fse.existsSync(pathToLastVersion)) {
      const body = await fse.readFile(pathToLastVersion, "utf-8")
      const data = JSON.parse(body)
      lastQueryTime = data.lastQueryTime
      lastVersion = data.lastVersion
    }

    const currentVersion = app.getVersion()
    if (lastQueryTime && +lastQueryTime > Date.now() + 1000 * 60 * 60) {
      return ""
    }

    if (lastVersion && semver.gt(lastVersion, currentVersion)) {
      return lastVersion
    }

    const lastVersionOnGithub = await getLatestVersion()
    if (semver.gt(lastVersionOnGithub, currentVersion)) {
      await fse.writeFile(pathToLastVersion, JSON.stringify({
        lastQueryTime: Date.now(),
        lastVersion: lastVersionOnGithub,
      }))
      return lastVersionOnGithub
    }
  } catch (e) {
    console.error(e)
  }

  return ""
})

ipcMain.handle("api:getHotkeyMap", async () => {
  return config.keymap
})

ipcMain.handle("api:getPlatform", async () => {
  return process.platform
=======
>>>>>>> 85a8d861
})<|MERGE_RESOLUTION|>--- conflicted
+++ resolved
@@ -26,7 +26,6 @@
   }
 ])
 
-<<<<<<< HEAD
 protocol.registerSchemesAsPrivileged([
   {
     scheme: "img",
@@ -51,8 +50,6 @@
   { role: "selectAll" }
 ])
 
-=======
->>>>>>> 85a8d861
 // The built directory structure
 //
 // ├─┬ dist-electron
@@ -225,150 +222,4 @@
   } else {
     childWindow.loadFile(indexHtml, { hash: arg })
   }
-<<<<<<< HEAD
-})
-
-ipcMain.handle("api:port", async () => {
-  return port
-})
-
-ipcMain.handle("api:getResources", async (_, p: string) => {
-  return app.isPackaged ? path.join(process.resourcesPath, p) : p
-})
-
-ipcMain.handle("fs:openScriptsDir", async () => {
-  shell.openPath(scriptsDir)
-})
-
-ipcMain.handle("api:fillPathToConfig", async (_, _config: string) => {
-  try {
-    const { mcpServers: servers } = JSON.parse(_config) as {mcpServers: Record<string, {enabled: boolean, command: string, args: string[]}>}
-    const mcpServers = Object.keys(servers).reduce((acc, server) => {
-      const { args } = servers[server]
-      const pathToScript = args.find((arg) => arg.endsWith("js") || arg.endsWith("ts"))
-      if (!pathToScript)
-        return acc
-
-      const isScriptsExist = fse.existsSync(pathToScript)
-      if (isScriptsExist)
-        return acc
-
-      const argsIndex = args.reduce((acc, arg, index) => pathToScript === arg ? index : acc, -1)
-      if (fse.existsSync(path.join(scriptsDir, pathToScript))) {
-        args[argsIndex] = path.join(scriptsDir, pathToScript)
-      }
-
-      const filename = path.parse(pathToScript).base
-      if (fse.existsSync(path.join(scriptsDir, filename))) {
-        args[argsIndex] = path.join(scriptsDir, filename)
-      }
-
-      acc[server] = {
-        ...servers[server],
-        args,
-      }
-
-      return acc
-    }, servers)
-
-    return JSON.stringify({ mcpServers })
-  } catch (error) {
-    return _config
-  }
-})
-
-ipcMain.handle("api:openaiModelList", async (_, apiKey: string) => {
-  try {
-    const client = new OpenAI({ apiKey })
-    const models = await client.models.list()
-    return models.data.map((model) => model.id)
-  } catch (error) {
-    return []
-  }
-})
-
-ipcMain.handle("api:anthropicModelList", async (_, apiKey: string, baseURL: string) => {
-  try {
-    const client = new Anthropic({ apiKey, baseURL })
-    const models = await client.models.list()
-    return models.data.map((model) => model.id)
-  } catch (error) {
-    return []
-  }
-})
-
-ipcMain.handle("api:ollamaModelList", async (_, baseURL: string) => {
-  try {
-    const ollama = new Ollama({ host: baseURL })
-    const list = await ollama.list()
-    return list.models.map((model) => model.name)
-  } catch (error) {
-    return []
-  }
-})
-
-ipcMain.handle("api:openaiCompatibleModelList", async (_, apiKey: string, baseURL: string) => {
-  try {
-    const client = new OpenAI({ apiKey, baseURL })
-    const list = await client.models.list()
-    return list.data.map((model) => model.id)
-  } catch (error) {
-    return []
-  }
-})
-
-ipcMain.handle("show-selection-context-menu", () => {
-  selectionMenu.popup()
-})
-
-ipcMain.handle("show-input-context-menu", () => {
-  inputMenu.popup()
-})
-
-ipcMain.handle("api:checkNewVersion", async () => {
-  try {
-    fse.mkdirSync(cacheDir, { recursive: true })
-    const pathToLastVersion = path.join(cacheDir, "lastVersion.json")
-    let lastQueryTime = 0
-    let lastVersion = ""
-
-    if (fse.existsSync(pathToLastVersion)) {
-      const body = await fse.readFile(pathToLastVersion, "utf-8")
-      const data = JSON.parse(body)
-      lastQueryTime = data.lastQueryTime
-      lastVersion = data.lastVersion
-    }
-
-    const currentVersion = app.getVersion()
-    if (lastQueryTime && +lastQueryTime > Date.now() + 1000 * 60 * 60) {
-      return ""
-    }
-
-    if (lastVersion && semver.gt(lastVersion, currentVersion)) {
-      return lastVersion
-    }
-
-    const lastVersionOnGithub = await getLatestVersion()
-    if (semver.gt(lastVersionOnGithub, currentVersion)) {
-      await fse.writeFile(pathToLastVersion, JSON.stringify({
-        lastQueryTime: Date.now(),
-        lastVersion: lastVersionOnGithub,
-      }))
-      return lastVersionOnGithub
-    }
-  } catch (e) {
-    console.error(e)
-  }
-
-  return ""
-})
-
-ipcMain.handle("api:getHotkeyMap", async () => {
-  return config.keymap
-})
-
-ipcMain.handle("api:getPlatform", async () => {
-  return process.platform
-=======
->>>>>>> 85a8d861
 })