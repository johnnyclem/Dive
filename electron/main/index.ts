<<<<<<< HEAD
import { app, BrowserWindow, shell, ipcMain, protocol, net } from "electron"
=======
import { app, BrowserWindow, shell, ipcMain } from "electron"
>>>>>>> f529a73a
import { createRequire } from "node:module"
import { fileURLToPath } from "node:url"
import path from "node:path"
import os from "node:os"
<<<<<<< HEAD
import AppState from "./state"
=======
>>>>>>> f529a73a
import { cleanup, initMCPClient } from "./service"
import { getNvmPath, modifyPath } from "./util"
import { binDirList, darwinPathList } from "./constant"
import { update } from "./update"
import { ipcHandler } from "./ipc"
<<<<<<< HEAD
import { initTray } from "./tray"
import { store } from "./store"
=======
import { initProtocol } from "./protocol"
>>>>>>> f529a73a

const require = createRequire(import.meta.url)
const __dirname = path.dirname(fileURLToPath(import.meta.url))

<<<<<<< HEAD
protocol.registerSchemesAsPrivileged([
  {
    scheme: "local-file",
    privileges: {
      secure: true,
      supportFetchAPI: true,
      bypassCSP: true,
      stream: true,
    }
  }
])

protocol.registerSchemesAsPrivileged([
  {
    scheme: "img",
    privileges: {
      secure: true,
      supportFetchAPI: true,
      bypassCSP: true,
      stream: true,
    }
  }
])

=======
>>>>>>> f529a73a
// The built directory structure
//
// ├─┬ dist-electron
// │ ├─┬ main
// │ │ └── index.js    > Electron-Main
// │ └─┬ preload
// │   └── index.mjs   > Preload-Scripts
// ├─┬ dist
// │ └── index.html    > Electron-Renderer
//
process.env.APP_ROOT = path.join(__dirname, "../..")

export const MAIN_DIST = path.join(process.env.APP_ROOT, "dist-electron")
export const RENDERER_DIST = path.join(process.env.APP_ROOT, "dist")
export const VITE_DEV_SERVER_URL = process.env.VITE_DEV_SERVER_URL

process.env.VITE_PUBLIC = VITE_DEV_SERVER_URL
  ? path.join(process.env.APP_ROOT, "public")
  : RENDERER_DIST

// Disable GPU Acceleration for Windows 7
if (os.release().startsWith("6.1"))
  app.disableHardwareAcceleration()

// Set application name for Windows 10+ notifications
if (process.platform === "win32")
  app.setAppUserModelId(app.getName())

if (!app.requestSingleInstanceLock()) {
  app.quit()
  process.exit(0)
}

let win: BrowserWindow | null = null
const preload = path.join(__dirname, "../preload/index.mjs")
const indexHtml = path.join(RENDERER_DIST, "index.html")

async function onReady() {
  if (process.platform === "win32") {
    binDirList.forEach(modifyPath)
  } else if (process.platform === "darwin") {
    darwinPathList.forEach(modifyPath)

    const nvmPath = getNvmPath()
    if (nvmPath) {
      modifyPath(nvmPath)
    }
  }

  initMCPClient()
  initProtocol()
  createWindow()
}

async function createWindow() {
  win = new BrowserWindow({
    title: "Dive AI",
    icon: path.join(process.env.VITE_PUBLIC, "favicon.ico"),
    webPreferences: {
      preload,
      // Warning: Enable nodeIntegration and disable contextIsolation is not secure in production
      // nodeIntegration: true,

      // Consider using contextBridge.exposeInMainWorld
      // Read more on https://www.electronjs.org/docs/latest/tutorial/context-isolation
      // contextIsolation: false,
    },
  })

  // resolve cors
  win.webContents.session.webRequest.onBeforeSendHeaders(
    (details, callback) => {
      callback({ requestHeaders: { ...details.requestHeaders, Origin: '*' } });
    },
  );

  win.webContents.session.webRequest.onHeadersReceived((details, callback) => {
    callback({
      responseHeaders: {
        ...details.responseHeaders,
        'Access-Control-Allow-Origin': ['*'],
        'Access-Control-Allow-Credentials': ['true'],
        'Access-Control-Allow-Methods': ['GET', 'POST', 'PUT', 'DELETE', 'OPTIONS'],
        'Access-Control-Allow-Headers': ['Content-Type', 'Authorization'],
      },
    });
  });

  if (VITE_DEV_SERVER_URL) { // #298
    win.loadURL(VITE_DEV_SERVER_URL)
    // Open devTool if the app is not packaged
    win.webContents.openDevTools()
  } else {
    win.setMenu(null)
    win.loadFile(indexHtml)
  }

  // Test actively push message to the Electron-Renderer
  win.webContents.on("did-finish-load", () => {
    win?.webContents.send("main-process-message", new Date().toLocaleString())
  })

  // Make all links open with the browser, not with the application
  win.webContents.setWindowOpenHandler(({ url }) => {
    if (url.startsWith("https:"))
      shell.openExternal(url)

    return { action: "deny" }
  })

  win.on("close", (event) => {
    if (!AppState.isQuitting) {
      event.preventDefault()
      win?.hide()
      return false
    }

    return true
  })

  // Auto update
  update(win)

  // Tray
  const shouldminimalToTray = store.get("minimalToTray")
  if (process.platform !== "darwin" && shouldminimalToTray) {
    initTray(win)
    AppState.setIsQuitting(false)
  }

  // ipc handler
  ipcHandler(win)

  const shouldAutoLaunch = store.get("autoLaunch")
  app.setLoginItemSettings({
    openAtLogin: shouldAutoLaunch,
    openAsHidden: false
  })
}

app.whenReady().then(onReady)

app.on("window-all-closed", async () => {
  win = null

  if (process.platform !== "darwin" && AppState.isQuitting) {
    await cleanup()
    app.quit()
  }
})

app.on("second-instance", () => {
  if (win) {
    // Focus on the main window if the user tried to open another
    if (win.isMinimized())
      win.restore()

    win.focus()
  }
})

app.on("before-quit", () => {
  AppState.setIsQuitting(true)
})

app.on("activate", () => {
  const allWindows = BrowserWindow.getAllWindows()
  if (allWindows.length) {
    allWindows[0].focus()
  } else {
    if (win) {
      win.show()
    } else {
      createWindow()
    }
  }
})

// New window example arg: new windows url
ipcMain.handle("open-win", (_, arg) => {
  const childWindow = new BrowserWindow({
    webPreferences: {
      preload,
      nodeIntegration: true,
      contextIsolation: false,
    },
  })

  if (VITE_DEV_SERVER_URL) {
    childWindow.loadURL(`${VITE_DEV_SERVER_URL}#${arg}`)
  } else {
    childWindow.loadFile(indexHtml, { hash: arg })
  }
})<|MERGE_RESOLUTION|>--- conflicted
+++ resolved
@@ -1,58 +1,21 @@
-<<<<<<< HEAD
-import { app, BrowserWindow, shell, ipcMain, protocol, net } from "electron"
-=======
 import { app, BrowserWindow, shell, ipcMain } from "electron"
->>>>>>> f529a73a
 import { createRequire } from "node:module"
 import { fileURLToPath } from "node:url"
 import path from "node:path"
 import os from "node:os"
-<<<<<<< HEAD
 import AppState from "./state"
-=======
->>>>>>> f529a73a
 import { cleanup, initMCPClient } from "./service"
 import { getNvmPath, modifyPath } from "./util"
 import { binDirList, darwinPathList } from "./constant"
 import { update } from "./update"
 import { ipcHandler } from "./ipc"
-<<<<<<< HEAD
 import { initTray } from "./tray"
 import { store } from "./store"
-=======
 import { initProtocol } from "./protocol"
->>>>>>> f529a73a
 
 const require = createRequire(import.meta.url)
 const __dirname = path.dirname(fileURLToPath(import.meta.url))
 
-<<<<<<< HEAD
-protocol.registerSchemesAsPrivileged([
-  {
-    scheme: "local-file",
-    privileges: {
-      secure: true,
-      supportFetchAPI: true,
-      bypassCSP: true,
-      stream: true,
-    }
-  }
-])
-
-protocol.registerSchemesAsPrivileged([
-  {
-    scheme: "img",
-    privileges: {
-      secure: true,
-      supportFetchAPI: true,
-      bypassCSP: true,
-      stream: true,
-    }
-  }
-])
-
-=======
->>>>>>> f529a73a
 // The built directory structure
 //
 // ├─┬ dist-electron
