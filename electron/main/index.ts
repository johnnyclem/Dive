import { app, BrowserWindow, shell, ipcMain, protocol, net, Menu } from "electron"
import { createRequire } from "node:module"
import { fileURLToPath } from "node:url"
import path from "node:path"
import os from "node:os"
import { update } from "./update"
import { cleanup, initMCPClient, port } from "./service"
import Anthropic from "@anthropic-ai/sdk"
import fse from "fs-extra"
import OpenAI from "openai"
import { Ollama } from "ollama"
import { getLatestVersion, getNvmPath, modifyPath } from "./util"
import semver from "semver"
import { binDirList, cacheDir, scriptsDir } from "./constant"
import config from "../config"

const require = createRequire(import.meta.url)
const __dirname = path.dirname(fileURLToPath(import.meta.url))

protocol.registerSchemesAsPrivileged([
  {
    scheme: "local-file",
    privileges: {
      secure: true,
      supportFetchAPI: true,
      bypassCSP: true,
      stream: true,
    }
  }
])

const selectionMenu = Menu.buildFromTemplate([
  { role: "copy" },
  { role: "selectAll" }
])

const inputMenu = Menu.buildFromTemplate([
  { role: "copy" },
  { role: "paste" },
  { role: "cut" },
  { role: "selectAll" }
])

// The built directory structure
//
// ├─┬ dist-electron
// │ ├─┬ main
// │ │ └── index.js    > Electron-Main
// │ └─┬ preload
// │   └── index.mjs   > Preload-Scripts
// ├─┬ dist
// │ └── index.html    > Electron-Renderer
//
process.env.APP_ROOT = path.join(__dirname, "../..")

export const MAIN_DIST = path.join(process.env.APP_ROOT, "dist-electron")
export const RENDERER_DIST = path.join(process.env.APP_ROOT, "dist")
export const VITE_DEV_SERVER_URL = process.env.VITE_DEV_SERVER_URL

process.env.VITE_PUBLIC = VITE_DEV_SERVER_URL
  ? path.join(process.env.APP_ROOT, "public")
  : RENDERER_DIST

// Disable GPU Acceleration for Windows 7
if (os.release().startsWith("6.1"))
  app.disableHardwareAcceleration()

// Set application name for Windows 10+ notifications
if (process.platform === "win32")
  app.setAppUserModelId(app.getName())

if (!app.requestSingleInstanceLock()) {
  app.quit()
  process.exit(0)
}

let win: BrowserWindow | null = null
const preload = path.join(__dirname, "../preload/index.mjs")
const indexHtml = path.join(RENDERER_DIST, "index.html")

async function onReady() {
  if (process.platform === "win32") {
    binDirList.forEach(modifyPath)
  } else if (process.platform === "darwin") {
    // modifyPath(path.join(process.resourcesPath, `bin/node/bin`))
    // modifyPath(path.join(process.resourcesPath, `bin/uv`))

    modifyPath("/opt/homebrew/bin")
    modifyPath("/usr/local/bin")
    modifyPath("/usr/bin")

    const nvmPath = getNvmPath()
    if (nvmPath) {
      modifyPath(nvmPath)
    }
  }

  protocol.handle("local-file", (req) => {
    const url = req.url.replace("local-file:///", process.platform === "win32" ? "file:///" : "file://")
    return net.fetch(url)
  })

  initMCPClient()
  createWindow()
}

async function createWindow() {
  win = new BrowserWindow({
    title: "Dive AI",
    icon: path.join(process.env.VITE_PUBLIC, "favicon.ico"),
    webPreferences: {
      preload,
      // Warning: Enable nodeIntegration and disable contextIsolation is not secure in production
      // nodeIntegration: true,

      // Consider using contextBridge.exposeInMainWorld
      // Read more on https://www.electronjs.org/docs/latest/tutorial/context-isolation
      // contextIsolation: false,
    },
  })

  // resolve cors
  win.webContents.session.webRequest.onBeforeSendHeaders(
    (details, callback) => {
      callback({ requestHeaders: { ...details.requestHeaders, Origin: '*' } });
    },
  );

  win.webContents.session.webRequest.onHeadersReceived((details, callback) => {
    callback({
      responseHeaders: {
        ...details.responseHeaders,
        'Access-Control-Allow-Origin': ['*'],
        'Access-Control-Allow-Credentials': ['true'],
        'Access-Control-Allow-Methods': ['GET', 'POST', 'PUT', 'DELETE', 'OPTIONS'],
        'Access-Control-Allow-Headers': ['Content-Type', 'Authorization'],
      },
    });
  });

  if (VITE_DEV_SERVER_URL) { // #298
    win.loadURL(VITE_DEV_SERVER_URL)
    // Open devTool if the app is not packaged
    win.webContents.openDevTools()
  } else {
    win.setMenu(null)
    win.loadFile(indexHtml)
  }

  // Test actively push message to the Electron-Renderer
  win.webContents.on("did-finish-load", () => {
    win?.webContents.send("main-process-message", new Date().toLocaleString())
  })

  // Make all links open with the browser, not with the application
  win.webContents.setWindowOpenHandler(({ url }) => {
    if (url.startsWith("https:"))
      shell.openExternal(url)

    return { action: "deny" }
  })

  // Auto update
  update(win)
}

app.whenReady().then(onReady)

app.on("window-all-closed", async () => {
  win = null
  if (process.platform !== "darwin") {
    await cleanup()
    app.quit()
  }
})

app.on("second-instance", () => {
  if (win) {
    // Focus on the main window if the user tried to open another
    if (win.isMinimized())
      win.restore()

    win.focus()
  }
})

app.on("activate", () => {
  const allWindows = BrowserWindow.getAllWindows()
  if (allWindows.length) {
    allWindows[0].focus()
  } else {
    createWindow()
  }
})

// New window example arg: new windows url
ipcMain.handle("open-win", (_, arg) => {
  const childWindow = new BrowserWindow({
    webPreferences: {
      preload,
      nodeIntegration: true,
      contextIsolation: false,
    },
  })

  if (VITE_DEV_SERVER_URL) {
    childWindow.loadURL(`${VITE_DEV_SERVER_URL}#${arg}`)
  } else {
    childWindow.loadFile(indexHtml, { hash: arg })
  }
})

ipcMain.handle("api:port", async () => {
  return port
})

ipcMain.handle("api:getResources", async (_, p: string) => {
  return app.isPackaged ? path.join(process.resourcesPath, p) : p
})

ipcMain.handle("fs:openScriptsDir", async () => {
  shell.openPath(scriptsDir)
})

ipcMain.handle("api:fillPathToConfig", async (_, _config: string) => {
  try {
    const { mcpServers: servers } = JSON.parse(_config) as {mcpServers: Record<string, {enabled: boolean, command: string, args: string[]}>}
    const mcpServers = Object.keys(servers).reduce((acc, server) => {
      const { args } = servers[server]
      const pathToScript = args.find((arg) => arg.endsWith("js") || arg.endsWith("ts"))
      if (!pathToScript)
        return acc

      const isScriptsExist = fse.existsSync(pathToScript)
      if (isScriptsExist)
        return acc

      const argsIndex = args.reduce((acc, arg, index) => pathToScript === arg ? index : acc, -1)
      if (fse.existsSync(path.join(scriptsDir, pathToScript))) {
        args[argsIndex] = path.join(scriptsDir, pathToScript)
      }

      const filename = path.parse(pathToScript).base
      if (fse.existsSync(path.join(scriptsDir, filename))) {
        args[argsIndex] = path.join(scriptsDir, filename)
      }

      acc[server] = {
        ...servers[server],
        args,
      }

      return acc
    }, servers)

    return JSON.stringify({ mcpServers })
  } catch (error) {
    return _config
  }
})

ipcMain.handle("api:openaiModelList", async (_, apiKey: string) => {
  try {
    const client = new OpenAI({ apiKey })
    const models = await client.models.list()
    return models.data.map((model) => model.id)
  } catch (error) {
    return []
  }
})

ipcMain.handle("api:anthropicModelList", async (_, apiKey: string, baseURL: string) => {
  try {
    const client = new Anthropic({ apiKey, baseURL })
    const models = await client.models.list()
    return models.data.map((model) => model.id)
  } catch (error) {
    return []
  }
})

ipcMain.handle("api:ollamaModelList", async (_, baseURL: string) => {
  try {
    const ollama = new Ollama({ host: baseURL })
    const list = await ollama.list()
    return list.models.map((model) => model.name)
  } catch (error) {
    return []
  }
})

ipcMain.handle("api:openaiCompatibleModelList", async (_, apiKey: string, baseURL: string) => {
  try {
    const client = new OpenAI({ apiKey, baseURL })
    const list = await client.models.list()
    return list.data.map((model) => model.id)
  } catch (error) {
    return []
  }
})

<<<<<<< HEAD
ipcMain.handle("show-selection-context-menu", () => {
  selectionMenu.popup()
})

ipcMain.handle("show-input-context-menu", () => {
  inputMenu.popup()
=======
ipcMain.handle("api:checkNewVersion", async () => {
  try {
    fse.mkdirSync(cacheDir, { recursive: true })
    const pathToLastVersion = path.join(cacheDir, "lastVersion.json")
    let lastQueryTime = 0
    let lastVersion = ""

    if (fse.existsSync(pathToLastVersion)) {
      const body = await fse.readFile(pathToLastVersion, "utf-8")
      const data = JSON.parse(body)
      lastQueryTime = data.lastQueryTime
      lastVersion = data.lastVersion
    }

    const currentVersion = app.getVersion()
    if (lastQueryTime && +lastQueryTime > Date.now() + 1000 * 60 * 60) {
      return ""
    }
    
    if (lastVersion && semver.gt(lastVersion, currentVersion)) {
      return lastVersion
    }

    const lastVersionOnGithub = await getLatestVersion()
    if (semver.gt(lastVersionOnGithub, currentVersion)) {
      await fse.writeFile(pathToLastVersion, JSON.stringify({
        lastQueryTime: Date.now(),
        lastVersion: lastVersionOnGithub,
      }))
      return lastVersionOnGithub
    }
  } catch (e) {
    console.error(e)
  }
  
  return ""
})

ipcMain.handle("api:getHotkeyMap", async () => {
  return config.keymap
>>>>>>> 6b289681
})<|MERGE_RESOLUTION|>--- conflicted
+++ resolved
@@ -299,14 +299,14 @@
   }
 })
 
-<<<<<<< HEAD
 ipcMain.handle("show-selection-context-menu", () => {
   selectionMenu.popup()
 })
 
 ipcMain.handle("show-input-context-menu", () => {
   inputMenu.popup()
-=======
+})
+
 ipcMain.handle("api:checkNewVersion", async () => {
   try {
     fse.mkdirSync(cacheDir, { recursive: true })
@@ -347,5 +347,4 @@
 
 ipcMain.handle("api:getHotkeyMap", async () => {
   return config.keymap
->>>>>>> 6b289681
 })