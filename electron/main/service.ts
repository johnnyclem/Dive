--- conflicted
+++ resolved
@@ -16,22 +16,15 @@
   fse.mkdirSync(appDir, { recursive: true })
 
   // copy scripts
-<<<<<<< HEAD
   const rebuiltScriptsPath = path.join(app.isPackaged ? process.resourcesPath : process.cwd(), "prebuilt/scripts")
-=======
->>>>>>> d528144b
   if(!fse.existsSync(scriptsDir)) {
     fse.mkdirSync(scriptsDir, { recursive: true })
     fse.copySync(rebuiltScriptsPath, scriptsDir)
   }
 
-<<<<<<< HEAD
   // update prebuilt scripts
-  compareFilesAndReplace(path.join(rebuiltScriptsPath, "echo.js"), path.join(scriptsDir, "echo.js"))
   compareFilesAndReplace(path.join(rebuiltScriptsPath, "echo.cjs"), path.join(scriptsDir, "echo.cjs"))
 
-=======
->>>>>>> d528144b
   // install dependencies for prebuilt scripts
   await npmInstall(scriptsDir).catch(console.error)
 
@@ -47,13 +40,7 @@
     fse.writeFileSync(customRulesPath, "")
   }
 
-<<<<<<< HEAD
   initDb(configDir)
-=======
-  // init sqlite
-  const db = initDb(configDir)
-  setDatabase(db as any)
->>>>>>> d528144b
 
   // init mcp client
   const _client = new MCPClient({
