--- conflicted
+++ resolved
@@ -105,10 +105,7 @@
     try {
       const uploadModelSettings = req.body;
       await ModelManager.getInstance().replaceAllModelConfig(uploadModelSettings);
-<<<<<<< HEAD
-=======
       await ModelManager.getInstance().reloadModel();
->>>>>>> 85a8d861
       res.json({
         success: true,
       });
