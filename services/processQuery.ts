import { BaseChatModel } from "@langchain/core/language_models/chat_models";
import {
  AIMessage,
  AIMessageChunk,
  BaseMessage,
  HumanMessage,
  MessageContentComplex,
  ToolMessage,
  SystemMessage
} from "@langchain/core/messages";
import { Client } from "@modelcontextprotocol/sdk/client/index.js";
import { ModelManager } from "./models/index.js";
import { imageToBase64 } from "./utils/image.js";
import logger from "./utils/logger.js";
import { iQueryInput, iStreamMessage, ModelSettings } from "./utils/types.js";
import { openAIConvertToGeminiTools } from "./utils/toolHandler.js";
import { ToolDefinition } from "@langchain/core/language_models/base";
import { adaptToolResponse, convertCamelCaseToKebabCase } from "./utils/toolResponseAdapter.js";
import { ENSUtility } from './utils/ensUtility.js';
import { CanvasToolHandler } from './utils/canvasToolHandler.js';
import * as KnowledgeStore from "../electron/main/knowledge-store.js";
import { TaskManager } from "./agent/taskManager.js";
import { taskManagementTools } from "./prompt/system.js";

// Map to store abort controllers
export const abortControllerMap = new Map<string, AbortController>();

// Map to store partial responses when aborted
export interface AbortedResponse {
  content: string;
}

export const abortedResponseMap = new Map<string, AbortedResponse>();

interface TokenUsage {
  totalInputTokens: number;
  totalOutputTokens: number;
  totalTokens: number;
}

// Define an interface for the tool call chunks to resolve type errors
interface ToolCallChunk {
  index?: number;
  id?: string;
  name?: string;
  args?: string;
  input?: string;
}

export async function handleProcessQuery(
  toolToClientMap: Map<string, Client>,
  availableTools: ToolDefinition[],
  model: BaseChatModel | null,
  input: string | iQueryInput,
  history: BaseMessage[],
  onStream?: (text: string) => void,
  chatId?: string
) {
  // If chatId exists, create a new AbortController
  if (chatId) {
    const existingController = abortControllerMap.get(chatId);
    if (existingController) {
      existingController.abort();
      abortControllerMap.delete(chatId);
      await new Promise((resolve) => setTimeout(resolve, 1000));
      logger.debug(`[${chatId}] Abort previous chat and delete abortController`);
    }

    const controller = new AbortController();
    abortControllerMap.set(chatId, controller);
    logger.debug(`[${chatId}] Set new abortController`);
  }

  let finalResponse = "";

  const modelManager = ModelManager.getInstance();
  const originalModelSettings = modelManager.currentModelSettings;
  // Create a mutable copy for potential normalization
  const effectiveModelSettings = originalModelSettings ? { ...originalModelSettings } : null;

  if (effectiveModelSettings && effectiveModelSettings.modelProvider === 'venice') {
    logger.info(`[${chatId}] Normalizing modelProvider from 'venice' to 'openai' for handleProcessQuery context.`);
    effectiveModelSettings.modelProvider = 'openai';
  }

  const tokenUsage = {
    totalInputTokens: 0,
    totalOutputTokens: 0,
    totalTokens: 0,
  };

  try {
    // Handle input format
    const messages: BaseMessage[] = [...history]; // Copy the history array to avoid modifying the original

    // Extract query text for canvas detection and other analysis
    let queryText = "";
    if (typeof input === "string") {
      queryText = input;
    } else if (input && input.text) {
      queryText = input.text;
    }

    // NEW CODE: Merge knowledge base instruction into existing system message or prepend if none
    const activeKnowledgeBaseId = KnowledgeStore.getActiveKnowledgeBase();
    if (activeKnowledgeBaseId) {
      const kb = KnowledgeStore.getCollection(activeKnowledgeBaseId);
      if (kb) {
        const kbInstructionText = `IMPORTANT: I have access to the knowledge base "${kb.name}". When I'm asked about topics that might be covered in this knowledge base, I should use the knowledge_search tool FIRST before using web_search or other tools. This knowledge base contains preferred, curated information that should be prioritized over external sources.`;
        const firstSystemIndex = messages.findIndex(msg => msg instanceof SystemMessage);
        if (firstSystemIndex >= 0) {
          const sysMsg = messages[firstSystemIndex] as SystemMessage;
          if (typeof sysMsg.content === 'string' && !sysMsg.content.includes(kbInstructionText)) {
            sysMsg.content = `${kbInstructionText}\n${sysMsg.content}`;
          }
        } else {
          logger.info(`Adding knowledge base instruction for active KB: ${kb.name}`);
          messages.unshift(new SystemMessage(kbInstructionText));
        }
      }
    }

    // Check if this is a canvas-related query
    if (queryText) {
      const canvasToolHandler = CanvasToolHandler.getInstance();
      if (canvasToolHandler.isCanvasQuery(queryText)) {
        logger.info(`[${chatId}] Detected canvas-related query: ${queryText}`);
        const result = canvasToolHandler.handleCanvasQuery(queryText);

        // Return the canvas operation result
        const responseMessage = result.success
          ? result.message
          : `I tried to perform your canvas operation but encountered an error: ${result.message}`;

        // Send to stream if available
        onStream?.(
          JSON.stringify({
            type: "text",
            content: responseMessage,
          } as iStreamMessage)
        );

        // If there's data, also send as tool result
        if (result.data) {
          onStream?.(
            JSON.stringify({
              type: "tool_result",
              content: {
                name: "canvas",
                result: result.data,
              },
            } as iStreamMessage)
          );
        }

        return {
          result: responseMessage,
          tokenUsage: {
            totalInputTokens: queryText.length / 4, // Rough estimation
            totalOutputTokens: responseMessage.length / 4, // Rough estimation
            totalTokens: (queryText.length + responseMessage.length) / 4, // Rough estimation
          }
        };
      }
    }

    if (!model) {
      throw new Error("Model not initialized");
    }

    // if retry, then input is empty
    if (input) {
      if (typeof input === "string") {
        messages.push(new HumanMessage(input));
      } else {
        // Handle input with images
        const content: MessageContentComplex[] = [];

        // Add text content if exists
        if (input.text) {
          content.push({ type: "text", text: input.text });
        }

        // Add image content if exists
        if (input.images && input.images.length > 0) {
          for (const imagePath of input.images) {
            // Get actual file path from URL
            const localPath = `${imagePath}`;
            const base64Image = await imageToBase64(localPath);
            content.push({
              type: "text",
              text: `![Image](${localPath})`,
            });
            content.push({
              type: "image_url",
              image_url: {
                url: base64Image,
              },
            });
          }
        }

        // Add image content if exists
        if (input.documents && input.documents.length > 0) {
          for (const documentPath of input.documents) {
            const localPath = `${documentPath}`;
            content.push({
              type: "text",
              text: `![Document](${localPath})`,
            });
          }
        }

        messages.push(new HumanMessage({ content }));
      }
    }

    let hasToolCalls = true;

    // Check if the query is asking about available tools
    const isAskingAboutTools = typeof input === 'string' &&
      input.toLowerCase().match(/(what|which|list|show|tell me about).*(tools|functions|capabilities|can you use)/i);

<<<<<<< HEAD
    // Include built-in agent task management tools
    const combinedTools = [...availableTools, ...taskManagementTools];
    const tools = currentModelSettings?.modelProvider === "google-genai"
      ? openAIConvertToGeminiTools(combinedTools)
      : combinedTools;
=======
    const tools = effectiveModelSettings?.modelProvider === "google-genai" ? openAIConvertToGeminiTools(availableTools) : availableTools;
>>>>>>> d58a1a3b

    // --- Add logging for tools list ---
    logger.debug(`[${chatId}] Tools to be bound (before schema correction): ${JSON.stringify(tools, null, 2)}`);
    // --- End logging ---

    // --- Correct tool schemas before binding ---
    const correctedTools = tools.map(tool => {
      const params = tool.function?.parameters;
      // Check if parameters exist, are an object, have type 'object', and lack 'properties'
      if (params && typeof params === 'object' && !Array.isArray(params) &&
        'type' in params && params.type === 'object' &&
        !('properties' in params)) {

        // Deep copy to avoid modifying the original tool definition in availableTools
        const correctedTool = JSON.parse(JSON.stringify(tool));
        // Ensure parameters is still treated as an object for assignment
        if (correctedTool.function?.parameters && typeof correctedTool.function.parameters === 'object') {
          (correctedTool.function.parameters as Record<string, unknown>).properties = {};
        }
        return correctedTool;
      }
      return tool;
    });
    logger.debug(`[${chatId}] Tools to be bound (after schema correction): ${JSON.stringify(correctedTools, null, 2)}`);
    // --- End schema correction ---

    // Only bind tools if we're not asking about them and tools are enabled
    const runModel = (isAskingAboutTools || !modelManager.enableTools) ? model : (model.bindTools?.(correctedTools) || model);

    const isOllama = effectiveModelSettings?.modelProvider === "ollama";
    const isDeepseek =
      effectiveModelSettings?.configuration?.baseURL?.toLowerCase().includes("deepseek") ||
      effectiveModelSettings?.model?.toLowerCase().includes("deepseek");
    const isMistralai = effectiveModelSettings?.modelProvider === "mistralai";
    const isBedrock = effectiveModelSettings?.modelProvider === "bedrock";

    logger.debug(`[${chatId}] Start to process LLM query`);

    while (hasToolCalls) {
      const stream = await runModel.stream(messages, {
        signal: chatId ? abortControllerMap.get(chatId)?.signal : undefined,
      });

      let currentContent = "";
      let toolCalls: Array<{
        id: string;
        type: string;
        function: {
          name: string;
          arguments: string;
        };
      }> = [];

      try {
        // Track token usage if available
        for await (const chunk of stream) {
          caculateTokenUsage(tokenUsage, chunk, effectiveModelSettings!);

          if (chunk.content) {
            let chunkMessage = "";
            if (Array.isArray(chunk.content)) {
              // compatible Anthropic response format
              const textContent = chunk.content.find((item) => item.type === "text" || item.type === "text_delta");
              if (textContent && 'text' in textContent) {
                chunkMessage = textContent.text;
              }
            } else {
              chunkMessage = chunk.content;
            }
            currentContent += chunkMessage;
            onStream?.(
              JSON.stringify({
                type: "text",
                content: chunkMessage,
              } as iStreamMessage)
            );
          }

          // Handle tool call stream
          /** Note: When using stream, read tool_call_chunks to get tool call results
           *  tool_calls arguments are empty.
           */
          if (
            chunk.tool_calls ||
            chunk.tool_call_chunks ||
            (Array.isArray(chunk.content) && chunk.content.some((item) => item.type === "tool_use"))
          ) {
            let toolCallChunks: ToolCallChunk[] = [];

            toolCallChunks = chunk.tool_call_chunks || [];

            for (const chunks of toolCallChunks) {
              let index = chunks.index;
              // Use index to find or create tool call record
              // Ollama have multiple tool_call with same index and diff id
              if (isOllama && index !== undefined && index >= 0 && toolCalls[index]) {
                index = toolCalls.findIndex((toolCall) => toolCall.id === chunks.id);
                if (index === undefined || index < 0) {
                  index = toolCalls.length;
                }
              }

              if (index !== undefined && index >= 0 && !toolCalls[index]) {
                toolCalls[index] = {
                  id: chunks.id,
                  type: "function",
                  function: {
                    name: chunks.name,
                    arguments: "",
                  },
                };
              }

              if (index !== undefined && index >= 0) {
                if (chunks.name) {
                  toolCalls[index].function.name = chunks.name;
                }

                if (chunks.args || chunks.input) {
                  const newArgs = chunks.args || chunks.input || "";
                  toolCalls[index].function.arguments += newArgs;
                }

                // Try to parse complete arguments
                try {
                  const args = toolCalls[index].function.arguments;
                  if (args.startsWith("{") && args.endsWith("}")) {
                    const parsedArgs = JSON.parse(args);
                    toolCalls[index].function.arguments = JSON.stringify(parsedArgs);
                  }
                } catch {
                  // If parsing fails, arguments are not complete, continue accumulating
                }
              }
            }
          }
        }
      } catch (error: unknown) {
        if (error instanceof Error && error.message.toLowerCase().includes("abort")) {
          logger.info(`[${chatId}] Aborted when LLM response streaming`);
          finalResponse += currentContent;
          // Save current response state
          abortedResponseMap.set(chatId || "", {
            content: finalResponse,
          });
          throw error;
        }
        logger.error(`Error in stream processing: ${error instanceof Error ? error.message : String(error)}`);
        throw error;
      }

      logger.debug(`[${chatId}] Chunk collected`);

      // filter empty tool calls
      toolCalls = toolCalls.filter((call) => call);

      // Update final response
      finalResponse += currentContent;

      // If no tool calls, end loop
      if (toolCalls.length === 0) {
        hasToolCalls = false;
        break;
      }

      logger.debug(`[${chatId}] Tool calls: ${JSON.stringify(toolCalls, null, 2)}`);
      // support anthropic multiple tool calls version but other not sure
      messages.push(
        new AIMessage({
          content: [
            {
              type: "text",
              // some model not allow empty content in text block
              text: currentContent || ".",
            },
            // Deepseek will recursive when tool_use exist in content
            ...(isDeepseek || isMistralai || isBedrock
              ? []
              : toolCalls.map((toolCall) => {
                let parsedArgs = {}
                try {
                  parsedArgs = toolCall.function.arguments === "" ? {} : JSON.parse(toolCall.function.arguments);
                } catch {
                  toolCall.function.arguments = "{}";
                  logger.error(`[${chatId}] Error parsing tool call ${toolCall.function.name} args`);
                }
                return {
                  type: "tool_use",
                  id: toolCall.id,
                  name: toolCall.function.name,
                  input: parsedArgs,
                }
              })),
          ],
          additional_kwargs: {
            tool_calls: toolCalls.map((toolCall) => ({
              id: toolCall.id,
              type: "function",
              function: {
                name: toolCall.function.name,
                arguments: toolCall.function.arguments,
              },
            })),
          },
        })
      );

      // Send call info before tool execution
      if (toolCalls.length > 0) {
        onStream?.(
          JSON.stringify({
            type: "tool_calls",
            content: toolCalls.map((call) => {
              logger.info(
                `[Tool Calls] [${call.function.name}] ${JSON.stringify(call.function.arguments || "{}", null, 2)}`
              );
              return {
                name: call.function.name,
                arguments: JSON.parse(call.function.arguments || "{}"),
              };
            }),
          } as iStreamMessage)
        );
      }

      logger.debug(`[${chatId}] Tool calls collected`);

      // Execute all tool calls in parallel
      const toolResults = await Promise.all(
        toolCalls.map(async (toolCall) => {
          try {
            // Check if already aborted
            if (chatId && abortControllerMap.has(chatId)) {
              const controller = abortControllerMap.get(chatId);
              if (controller?.signal.aborted) {
                logger.info(`[${chatId}] Aborted before tool call`);
                throw new Error("ABORTED");
              }
            }

            const toolName = toolCall.function.name;
            const toolArgs = JSON.parse(toolCall.function.arguments || "{}");
            const client = toolToClientMap.get(toolName);

            // Create an AbortSignal for this specific tool call
            const abortController = new AbortController();

            // If there's a chat ID, link this tool call's abort to the main abort
            let mainAbortListener: (() => void) | undefined;
            if (chatId && abortControllerMap.has(chatId)) {
              const mainController = abortControllerMap.get(chatId);
              if (mainController) {
                // If already aborted, throw immediately
                if (mainController.signal.aborted) {
                  throw new Error("ABORTED");
                }
                // Listen for abort
                mainAbortListener = () => {
                  logger.info(`[${chatId}] Aborting tool call [${toolName}]`);
                  abortController.abort();
                };
                mainController.signal.addEventListener("abort", mainAbortListener);
              }
            }

            // Handle ENS utility tools if needed
            const ensTools = ['resolve_ens', 'lookup_address'];
            if (ensTools.includes(toolName)) {
              try {
                const ensUtility = ENSUtility.getInstance();
                const ensClient = ensUtility.createClient();

                // Use the client's callTool method instead of direct method access
                const result = await ensClient.callTool({
                  name: toolName,
                  arguments: toolArgs
                });

                // Log the result
                logger.info(`[ENS Tool Result] [${toolName}] ${JSON.stringify(result, null, 2)}`);

                onStream?.(
                  JSON.stringify({
                    type: "tool_result",
                    content: {
                      name: toolName,
                      result: adaptToolResponse(result),
                    },
                  } as iStreamMessage)
                );

                return {
                  tool_call_id: toolCall.id,
                  role: "tool" as const,
                  content: JSON.stringify(adaptToolResponse(result)),
                };
              } catch (error) {
                logger.error(`Error in ENS tool ${toolName}:`, error);
                throw error;
              }
            }

            // Custom agent tasks handling
            if (toolName === 'add_task') {
              const description = toolArgs.description;
              if (!description) throw new Error('Task description is required');
              const task = await TaskManager.getInstance().addTask(description);
              const result = { success: true, taskId: task.id };
              onStream?.(
                JSON.stringify({ type: 'tool_result', content: { name: toolName, result } })
              );
              return { tool_call_id: toolCall.id, role: 'tool', content: JSON.stringify(result) };
            } else if (toolName === 'list_tasks') {
              const tasks = await TaskManager.getInstance().getActiveTasks();
              const summarized = tasks.map(t => ({ id: t.id, description: t.description, status: t.status }));
              const result = { tasks: summarized };
              onStream?.(
                JSON.stringify({ type: 'tool_result', content: { name: toolName, result } })
              );
              return { tool_call_id: toolCall.id, role: 'tool', content: JSON.stringify(result) };
            } else if (toolName === 'complete_task') {
              const taskId = toolArgs.task_id;
              const summary = toolArgs.result_summary;
              if (!taskId || !summary) throw new Error('Task ID and result summary are required');
              await TaskManager.getInstance().handleTaskCompletion(taskId, summary);
              const result = { success: true, message: `Task ${taskId} marked complete.` };
              onStream?.(
                JSON.stringify({ type: 'tool_result', content: { name: toolName, result } })
              );
              return { tool_call_id: toolCall.id, role: 'tool', content: JSON.stringify(result) };
            }

            try {
              const result = await new Promise<Record<string, unknown>>((resolve, reject) => {
                const executeToolCall = async () => {
                  try {
                    const abortListener = () => {
                      logger.info(`[${chatId}] Tool call [${toolName}] has been aborted`);
                      reject(new Error("ABORTED"));
                    };

                    abortController.signal.addEventListener("abort", abortListener);

                    try {
                      const result = await client?.callTool(
                        {
                          name: toolName,
                          // Convert camelCase to kebab-case for tool arguments with error handling
                          arguments: (() => {
                            try {
                              return convertCamelCaseToKebabCase(toolArgs);
                            } catch (conversionError) {
                              logger.error(`Error converting tool args to kebab-case: ${conversionError}`);
                              // Fall back to original args if conversion fails
                              return toolArgs;
                            }
                          })(),
                        },
                        undefined,
                        {
                          signal: abortController.signal,
                          timeout: 99999000,
                        }
                      );

                      resolve(result);
                    } catch (error) {
                      reject(error);
                    } finally {
                      abortController.signal.removeEventListener("abort", abortListener);
                    }
                  } catch (error) {
                    reject(error);
                  }
                };

                setImmediate(executeToolCall);
              });

              if ('isError' in result && result.isError) {
                logger.error(`[Tool Result] [${toolName}] ${JSON.stringify(result, null, 2)}`);
              } else {
                logger.info(`[Tool Result] [${toolName}] ${JSON.stringify(result, null, 2)}`);
              }

              onStream?.(
                JSON.stringify({
                  type: "tool_result",
                  content: {
                    name: toolName,
                    result: adaptToolResponse(result),
                  },
                } as iStreamMessage)
              );

              return {
                tool_call_id: toolCall.id,
                role: "tool" as const,
                content: JSON.stringify(adaptToolResponse(result)),
              };
            } finally {
              if (mainAbortListener && chatId && abortControllerMap.has(chatId)) {
                const mainController = abortControllerMap.get(chatId);
                mainController?.signal.removeEventListener("abort", mainAbortListener);
              }
            }
          } catch (error) {
            if (error instanceof Error && error.message === "ABORTED") {
              // logger.info(`[${chatId}] Tool call has been aborted`);
              throw error; // Re-throw to be caught by the outer try-catch
            }
            throw error;
          }
        })
      );

      logger.debug(`[${chatId}] Tool results collected`);

      // Add tool results to conversation
      if (toolResults.length > 0) {
        messages.push(...toolResults.map((result) => new ToolMessage(result)));
      }

      logger.debug(`[${chatId}] Messages collected and ready to next round`);
    }

    // Log token usage at the end of processing
    logger.debug(
      `[${chatId}] Input tokens: ${tokenUsage.totalInputTokens}, Output tokens: ${tokenUsage.totalOutputTokens}, Total tokens: ${tokenUsage.totalTokens}`
    );

    return { result: finalResponse, tokenUsage };
  } catch (error) {
    const err = error as Error;
    if (err.message.toLowerCase().includes("abort")) {
      // If aborted, return saved response
      logger.info(`[${chatId}] has been aborted`);
      const abortedResponse = abortedResponseMap.get(chatId || "");
      const response = abortedResponse?.content || finalResponse || "";
      onStream?.(JSON.stringify({
        type: "text",
        content: response,
      } as iStreamMessage));
      return { result: response, tokenUsage };
    }

    // Handle invalid tool errors gracefully
    if (err.message.includes("Invalid schema for function")) {
      const toolName = err.message.match(/function '([^']+)'/)?.[1];
      const userFriendlyError = `I apologize, but I tried to use a tool called "${toolName}" that isn't available. Let me help you with what I can do instead.`;
      logger.error(`Error in handleProcessQuery: ${err.message}`);
      onStream?.(JSON.stringify({
        type: "text",
        content: userFriendlyError,
      } as iStreamMessage));
      return { result: userFriendlyError, tokenUsage };
    }

    // For other errors, provide a generic but helpful message
    const genericError = "I encountered an error while processing your request. Could you please rephrase your question or try a different approach?";
    logger.error(`Error in handleProcessQuery: ${err.message}`);
    onStream?.(JSON.stringify({
      type: "text",
      content: genericError,
    } as iStreamMessage));
    return {
      result: genericError,
      tokenUsage
    };
  } finally {
    // Clean up AbortController
    if (chatId) {
      abortedResponseMap.delete(chatId);
    }
  }
}

function caculateTokenUsage(tokenUsage: TokenUsage, chunk: AIMessageChunk, currentModelSettings: ModelSettings) {
  if (!currentModelSettings) {
    return;
  }

  if (currentModelSettings.configuration?.baseURL?.toLowerCase().includes("silicon")) {
    const usage = chunk.response_metadata.usage;
    tokenUsage.totalInputTokens = usage?.prompt_tokens || 0;
    tokenUsage.totalOutputTokens = usage?.completion_tokens || 0;
    tokenUsage.totalTokens = usage?.total_tokens || 0;
    return;
  }

  switch (currentModelSettings.modelProvider) {
    case "openai":
      if (chunk.response_metadata?.usage) {
        const usage = chunk.response_metadata.usage;
        tokenUsage.totalInputTokens += usage?.prompt_tokens || 0;
        tokenUsage.totalOutputTokens += usage?.completion_tokens || 0;
        tokenUsage.totalTokens += usage?.total_tokens || 0;
      }
      break;
    case "anthropic":
    case "ollama":
      if (chunk.usage_metadata) {
        const usage = chunk.usage_metadata;
        tokenUsage.totalInputTokens += usage?.input_tokens || 0;
        tokenUsage.totalOutputTokens += usage?.output_tokens || 0;
        tokenUsage.totalTokens += usage?.total_tokens || 0;
      }
      break;
    default:
      break;
  }
}<|MERGE_RESOLUTION|>--- conflicted
+++ resolved
@@ -221,15 +221,11 @@
     const isAskingAboutTools = typeof input === 'string' &&
       input.toLowerCase().match(/(what|which|list|show|tell me about).*(tools|functions|capabilities|can you use)/i);
 
-<<<<<<< HEAD
     // Include built-in agent task management tools
     const combinedTools = [...availableTools, ...taskManagementTools];
-    const tools = currentModelSettings?.modelProvider === "google-genai"
+    const tools = effectiveModelSettings?.modelProvider === "google-genai"
       ? openAIConvertToGeminiTools(combinedTools)
       : combinedTools;
-=======
-    const tools = effectiveModelSettings?.modelProvider === "google-genai" ? openAIConvertToGeminiTools(availableTools) : availableTools;
->>>>>>> d58a1a3b
 
     // --- Add logging for tools list ---
     logger.debug(`[${chatId}] Tools to be bound (before schema correction): ${JSON.stringify(tools, null, 2)}`);
